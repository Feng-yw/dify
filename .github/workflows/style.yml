name: Style check

on:
  pull_request:
    branches:
      - main
      - plugins/beta

concurrency:
  group: style-${{ github.head_ref || github.run_id }}
  cancel-in-progress: true

jobs:
  python-style:
    name: Python Style
    runs-on: ubuntu-latest

    steps:
      - name: Checkout code
        uses: actions/checkout@v4
        with:
          fetch-depth: 0
          persist-credentials: false

      - name: Check changed files
        id: changed-files
        uses: tj-actions/changed-files@v45
        with:
          files: |
            api/**
            .github/workflows/style.yml

      - name: Setup Poetry and Python
        if: steps.changed-files.outputs.any_changed == 'true'
        uses: ./.github/actions/setup-poetry

      - name: Install dependencies
        if: steps.changed-files.outputs.any_changed == 'true'
        run: poetry install -C api --only lint

      - name: Ruff check
        if: steps.changed-files.outputs.any_changed == 'true'
        run: |
          poetry run -C api ruff --version
          poetry run -C api ruff check ./
          poetry run -C api ruff format --check ./

      - name: Dotenv check
        if: steps.changed-files.outputs.any_changed == 'true'
        run: poetry run -P api dotenv-linter ./api/.env.example ./web/.env.example

      - name: Lint hints
        if: failure()
        run: echo "Please run 'dev/reformat' to fix the fixable linting errors."

  web-style:
    name: Web Style
    runs-on: ubuntu-latest
    defaults:
      run:
        working-directory: ./web

    steps:
      - name: Checkout code
        uses: actions/checkout@v4
        with:
          fetch-depth: 0
          persist-credentials: false

      - name: Check changed files
        id: changed-files
        uses: tj-actions/changed-files@v45
        with:
          files: web/**

      - name: Install pnpm
        uses: pnpm/action-setup@v4
        with:
          version: 10
          run_install: false

      - name: Setup NodeJS
        uses: actions/setup-node@v4
        if: steps.changed-files.outputs.any_changed == 'true'
        with:
          node-version: 20
          cache: pnpm
          cache-dependency-path: ./web/package.json

      - name: Web dependencies
        if: steps.changed-files.outputs.any_changed == 'true'
        run: pnpm install --frozen-lockfile

      - name: Web style check
        if: steps.changed-files.outputs.any_changed == 'true'
        run: yarn run lint

  docker-compose-template:
    name: Docker Compose Template
    runs-on: ubuntu-latest

    steps:
      - name: Checkout code
        uses: actions/checkout@v4
<<<<<<< HEAD
=======
        with:
          fetch-depth: 0
          persist-credentials: false
>>>>>>> 363c46ac

      - name: Check changed files
        id: changed-files
        uses: tj-actions/changed-files@v45
        with:
          files: |
            docker/generate_docker_compose
            docker/.env.example
            docker/docker-compose-template.yaml
            docker/docker-compose.yaml

      - name: Generate Docker Compose
        if: steps.changed-files.outputs.any_changed == 'true'
        run: |
          cd docker
          ./generate_docker_compose

      - name: Check for changes
        if: steps.changed-files.outputs.any_changed == 'true'
        run: git diff --exit-code

  superlinter:
    name: SuperLinter
    runs-on: ubuntu-latest

    steps:
      - name: Checkout code
        uses: actions/checkout@v4
        with:
          fetch-depth: 0
          persist-credentials: false

      - name: Check changed files
        id: changed-files
        uses: tj-actions/changed-files@v45
        with:
          files: |
            **.sh
            **.yaml
            **.yml
            **Dockerfile
            dev/**

      - name: Super-linter
        uses: super-linter/super-linter/slim@v7
        if: steps.changed-files.outputs.any_changed == 'true'
        env:
          BASH_SEVERITY: warning
          DEFAULT_BRANCH: plugins/beta
          GITHUB_TOKEN: ${{ secrets.GITHUB_TOKEN }}
          IGNORE_GENERATED_FILES: true
          IGNORE_GITIGNORED_FILES: true
          VALIDATE_BASH: true
          VALIDATE_BASH_EXEC: true
          # FIXME: temporarily disabled until api-docker.yaml's run script is fixed for shellcheck
          # VALIDATE_GITHUB_ACTIONS: true
          VALIDATE_DOCKERFILE_HADOLINT: true
          VALIDATE_XML: true
          VALIDATE_YAML: true<|MERGE_RESOLUTION|>--- conflicted
+++ resolved
@@ -102,12 +102,9 @@
     steps:
       - name: Checkout code
         uses: actions/checkout@v4
-<<<<<<< HEAD
-=======
         with:
           fetch-depth: 0
           persist-credentials: false
->>>>>>> 363c46ac
 
       - name: Check changed files
         id: changed-files
