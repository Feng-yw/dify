import json
import logging
from collections.abc import Mapping, Sequence
from datetime import UTC, datetime
from enum import Enum, StrEnum
<<<<<<< HEAD
from typing import TYPE_CHECKING, Any, List, Optional, Self, Union
=======
from typing import TYPE_CHECKING, Any, Optional, Union
>>>>>>> cb903c05
from uuid import uuid4

from core.variables import utils as variable_utils
from core.workflow.constants import CONVERSATION_VARIABLE_NODE_ID, SYSTEM_VARIABLE_NODE_ID
from factories.variable_factory import build_segment

if TYPE_CHECKING:
    from models.model import AppMode

import sqlalchemy as sa
from sqlalchemy import UniqueConstraint, func
from sqlalchemy.orm import Mapped, mapped_column

import contexts
from constants import DEFAULT_FILE_NUMBER_LIMITS, HIDDEN_VALUE
from core.helper import encrypter
from core.variables import SecretVariable, Segment, SegmentType, Variable
from factories import variable_factory
from libs import helper

from .account import Account
from .base import Base
from .engine import db
from .enums import CreatorUserRole, DraftVariableType
from .types import EnumText, StringUUID

_logger = logging.getLogger(__name__)

if TYPE_CHECKING:
    from models.model import AppMode


class WorkflowType(Enum):
    """
    Workflow Type Enum
    """

    WORKFLOW = "workflow"
    CHAT = "chat"
    RAG_PIPELINE = "rag_pipeline"

    @classmethod
    def value_of(cls, value: str) -> "WorkflowType":
        """
        Get value of given mode.

        :param value: mode value
        :return: mode
        """
        for mode in cls:
            if mode.value == value:
                return mode
        raise ValueError(f"invalid workflow type value {value}")

    @classmethod
    def from_app_mode(cls, app_mode: Union[str, "AppMode"]) -> "WorkflowType":
        """
        Get workflow type from app mode.

        :param app_mode: app mode
        :return: workflow type
        """
        from models.model import AppMode

        app_mode = app_mode if isinstance(app_mode, AppMode) else AppMode.value_of(app_mode)
        return cls.WORKFLOW if app_mode == AppMode.WORKFLOW else cls.CHAT


class Workflow(Base):
    """
    Workflow, for `Workflow App` and `Chat App workflow mode`.

    Attributes:

    - id (uuid) Workflow ID, pk
    - tenant_id (uuid) Workspace ID
    - app_id (uuid) App ID
    - type (string) Workflow type

        `workflow` for `Workflow App`

        `chat` for `Chat App workflow mode`

    - version (string) Version

        `draft` for draft version (only one for each app), other for version number (redundant)

    - graph (text) Workflow canvas configuration (JSON)

        The entire canvas configuration JSON, including Node, Edge, and other configurations

        - nodes (array[object]) Node list, see Node Schema

        - edges (array[object]) Edge list, see Edge Schema

    - created_by (uuid) Creator ID
    - created_at (timestamp) Creation time
    - updated_by (uuid) `optional` Last updater ID
    - updated_at (timestamp) `optional` Last update time
    """

    __tablename__ = "workflows"
    __table_args__ = (
        db.PrimaryKeyConstraint("id", name="workflow_pkey"),
        db.Index("workflow_version_idx", "tenant_id", "app_id", "version"),
    )

    id: Mapped[str] = mapped_column(StringUUID, server_default=db.text("uuid_generate_v4()"))
    tenant_id: Mapped[str] = mapped_column(StringUUID, nullable=False)
    app_id: Mapped[str] = mapped_column(StringUUID, nullable=False)
    type: Mapped[str] = mapped_column(db.String(255), nullable=False)
    version: Mapped[str] = mapped_column(db.String(255), nullable=False)
    marked_name: Mapped[str] = mapped_column(default="", server_default="")
    marked_comment: Mapped[str] = mapped_column(default="", server_default="")
    graph: Mapped[str] = mapped_column(sa.Text)
    _features: Mapped[str] = mapped_column("features", sa.TEXT)
    created_by: Mapped[str] = mapped_column(StringUUID, nullable=False)
    created_at: Mapped[datetime] = mapped_column(db.DateTime, nullable=False, server_default=func.current_timestamp())
    updated_by: Mapped[Optional[str]] = mapped_column(StringUUID)
    updated_at: Mapped[datetime] = mapped_column(
        db.DateTime,
        nullable=False,
        default=datetime.now(UTC).replace(tzinfo=None),
        server_onupdate=func.current_timestamp(),
    )
    _environment_variables: Mapped[str] = mapped_column(
        "environment_variables", db.Text, nullable=False, server_default="{}"
    )
    _conversation_variables: Mapped[str] = mapped_column(
        "conversation_variables", db.Text, nullable=False, server_default="{}"
    )
    _rag_pipeline_variables: Mapped[str] = mapped_column(
        "rag_pipeline_variables", db.Text, nullable=False, server_default="{}"
    )

    @classmethod
    def new(
        cls,
        *,
        tenant_id: str,
        app_id: str,
        type: str,
        version: str,
        graph: str,
        features: str,
        created_by: str,
        environment_variables: Sequence[Variable],
        conversation_variables: Sequence[Variable],
        marked_name: str = "",
        marked_comment: str = "",
    ) -> "Workflow":
        workflow = Workflow()
        workflow.id = str(uuid4())
        workflow.tenant_id = tenant_id
        workflow.app_id = app_id
        workflow.type = type
        workflow.version = version
        workflow.graph = graph
        workflow.features = features
        workflow.created_by = created_by
        workflow.environment_variables = environment_variables or []
        workflow.conversation_variables = conversation_variables or []
        workflow.marked_name = marked_name
        workflow.marked_comment = marked_comment
        workflow.created_at = datetime.now(UTC).replace(tzinfo=None)
        workflow.updated_at = workflow.created_at
        return workflow

    @property
    def created_by_account(self):
        return db.session.get(Account, self.created_by)

    @property
    def updated_by_account(self):
        return db.session.get(Account, self.updated_by) if self.updated_by else None

    @property
    def graph_dict(self) -> Mapping[str, Any]:
        return json.loads(self.graph) if self.graph else {}

    @property
    def features(self) -> str:
        """
        Convert old features structure to new features structure.
        """
        if not self._features:
            return self._features

        features = json.loads(self._features)
        if features.get("file_upload", {}).get("image", {}).get("enabled", False):
            image_enabled = True
            image_number_limits = int(features["file_upload"]["image"].get("number_limits", DEFAULT_FILE_NUMBER_LIMITS))
            image_transfer_methods = features["file_upload"]["image"].get(
                "transfer_methods", ["remote_url", "local_file"]
            )
            features["file_upload"]["enabled"] = image_enabled
            features["file_upload"]["number_limits"] = image_number_limits
            features["file_upload"]["allowed_file_upload_methods"] = image_transfer_methods
            features["file_upload"]["allowed_file_types"] = features["file_upload"].get("allowed_file_types", ["image"])
            features["file_upload"]["allowed_file_extensions"] = []
            del features["file_upload"]["image"]
            self._features = json.dumps(features)
        return self._features

    @features.setter
    def features(self, value: str) -> None:
        self._features = value

    @property
    def features_dict(self) -> dict[str, Any]:
        return json.loads(self.features) if self.features else {}

    def user_input_form(self, to_old_structure: bool = False) -> list:
        # get start node from graph
        if not self.graph:
            return []

        graph_dict = self.graph_dict
        if "nodes" not in graph_dict:
            return []

        start_node = next((node for node in graph_dict["nodes"] if node["data"]["type"] == "start"), None)
        if not start_node:
            return []

        # get user_input_form from start node
        variables: list[Any] = start_node.get("data", {}).get("variables", [])

        if to_old_structure:
            old_structure_variables = []
            for variable in variables:
                old_structure_variables.append({variable["type"]: variable})

            return old_structure_variables

        return variables

    @property
    def unique_hash(self) -> str:
        """
        Get hash of workflow.

        :return: hash
        """
        entity = {"graph": self.graph_dict, "features": self.features_dict}

        return helper.generate_text_hash(json.dumps(entity, sort_keys=True))

    @property
    def tool_published(self) -> bool:
        """
        DEPRECATED: This property is not accurate for determining if a workflow is published as a tool.
        It only checks if there's a WorkflowToolProvider for the app, not if this specific workflow version
        is the one being used by the tool.

        For accurate checking, use a direct query with tenant_id, app_id, and version.
        """
        from models.tools import WorkflowToolProvider

        return (
            db.session.query(WorkflowToolProvider)
            .filter(WorkflowToolProvider.tenant_id == self.tenant_id, WorkflowToolProvider.app_id == self.app_id)
            .count()
            > 0
        )

    @property
    def environment_variables(self) -> Sequence[Variable]:
        # TODO: find some way to init `self._environment_variables` when instance created.
        if self._environment_variables is None:
            self._environment_variables = "{}"

        tenant_id = contexts.tenant_id.get()

        environment_variables_dict: dict[str, Any] = json.loads(self._environment_variables)
        results = [
            variable_factory.build_environment_variable_from_mapping(v) for v in environment_variables_dict.values()
        ]

        # decrypt secret variables value
        def decrypt_func(var):
            if isinstance(var, SecretVariable):
                return var.model_copy(update={"value": encrypter.decrypt_token(tenant_id=tenant_id, token=var.value)})
            else:
                return var

        results = list(map(decrypt_func, results))
        return results

    @environment_variables.setter
    def environment_variables(self, value: Sequence[Variable]):
        if not value:
            self._environment_variables = "{}"
            return

        tenant_id = contexts.tenant_id.get()

        value = list(value)
        if any(var for var in value if not var.id):
            raise ValueError("environment variable require a unique id")

        # Compare inputs and origin variables,
        # if the value is HIDDEN_VALUE, use the origin variable value (only update `name`).
        origin_variables_dictionary = {var.id: var for var in self.environment_variables}
        for i, variable in enumerate(value):
            if variable.id in origin_variables_dictionary and variable.value == HIDDEN_VALUE:
                value[i] = origin_variables_dictionary[variable.id].model_copy(update={"name": variable.name})

        # encrypt secret variables value
        def encrypt_func(var):
            if isinstance(var, SecretVariable):
                return var.model_copy(update={"value": encrypter.encrypt_token(tenant_id=tenant_id, token=var.value)})
            else:
                return var

        encrypted_vars = list(map(encrypt_func, value))
        environment_variables_json = json.dumps(
            {var.name: var.model_dump() for var in encrypted_vars},
            ensure_ascii=False,
        )
        self._environment_variables = environment_variables_json

    def to_dict(self, *, include_secret: bool = False) -> Mapping[str, Any]:
        environment_variables = list(self.environment_variables)
        environment_variables = [
            v if not isinstance(v, SecretVariable) or include_secret else v.model_copy(update={"value": ""})
            for v in environment_variables
        ]

        result = {
            "graph": self.graph_dict,
            "features": self.features_dict,
            "environment_variables": [var.model_dump(mode="json") for var in environment_variables],
            "conversation_variables": [var.model_dump(mode="json") for var in self.conversation_variables],
            "rag_pipeline_variables": [var.model_dump(mode="json") for var in self.rag_pipeline_variables],
        }
        return result

    @property
    def conversation_variables(self) -> Sequence[Variable]:
        # TODO: find some way to init `self._conversation_variables` when instance created.
        if self._conversation_variables is None:
            self._conversation_variables = "{}"

        variables_dict: dict[str, Any] = json.loads(self._conversation_variables)
        results = [variable_factory.build_conversation_variable_from_mapping(v) for v in variables_dict.values()]
        return results

    @conversation_variables.setter
    def conversation_variables(self, value: Sequence[Variable]) -> None:
        self._conversation_variables = json.dumps(
            {var.name: var.model_dump() for var in value},
            ensure_ascii=False,
        )

    @property
    def rag_pipeline_variables(self) -> Sequence[Variable]:
        # TODO: find some way to init `self._conversation_variables` when instance created.
        if self._rag_pipeline_variables is None:
            self._rag_pipeline_variables = "{}"

        variables_dict: dict[str, Any] = json.loads(self._rag_pipeline_variables)
        results = [v for v in variables_dict.values()]
        return results

    @rag_pipeline_variables.setter
    def rag_pipeline_variables(self, values: List[dict]) -> None:
        self._rag_pipeline_variables = json.dumps(
            {item["variable"]: item for item in values},
            ensure_ascii=False,
        )


class WorkflowRunStatus(StrEnum):
    """
    Workflow Run Status Enum
    """

    RUNNING = "running"
    SUCCEEDED = "succeeded"
    FAILED = "failed"
    STOPPED = "stopped"
    PARTIAL_SUCCEEDED = "partial-succeeded"


class WorkflowRun(Base):
    """
    Workflow Run

    Attributes:

    - id (uuid) Run ID
    - tenant_id (uuid) Workspace ID
    - app_id (uuid) App ID
    - sequence_number (int) Auto-increment sequence number, incremented within the App, starting from 1
    - workflow_id (uuid) Workflow ID
    - type (string) Workflow type
    - triggered_from (string) Trigger source

        `debugging` for canvas debugging

        `app-run` for (published) app execution

    - version (string) Version
    - graph (text) Workflow canvas configuration (JSON)
    - inputs (text) Input parameters
    - status (string) Execution status, `running` / `succeeded` / `failed` / `stopped`
    - outputs (text) `optional` Output content
    - error (string) `optional` Error reason
    - elapsed_time (float) `optional` Time consumption (s)
    - total_tokens (int) `optional` Total tokens used
    - total_steps (int) Total steps (redundant), default 0
    - created_by_role (string) Creator role

        - `account` Console account

        - `end_user` End user

    - created_by (uuid) Runner ID
    - created_at (timestamp) Run time
    - finished_at (timestamp) End time
    """

    __tablename__ = "workflow_runs"
    __table_args__ = (
        db.PrimaryKeyConstraint("id", name="workflow_run_pkey"),
        db.Index("workflow_run_triggerd_from_idx", "tenant_id", "app_id", "triggered_from"),
        db.Index("workflow_run_tenant_app_sequence_idx", "tenant_id", "app_id", "sequence_number"),
    )

    id: Mapped[str] = mapped_column(StringUUID, server_default=db.text("uuid_generate_v4()"))
    tenant_id: Mapped[str] = mapped_column(StringUUID)
    app_id: Mapped[str] = mapped_column(StringUUID)
    sequence_number: Mapped[int] = mapped_column()
    workflow_id: Mapped[str] = mapped_column(StringUUID)
    type: Mapped[str] = mapped_column(db.String(255))
    triggered_from: Mapped[str] = mapped_column(db.String(255))
    version: Mapped[str] = mapped_column(db.String(255))
    graph: Mapped[Optional[str]] = mapped_column(db.Text)
    inputs: Mapped[Optional[str]] = mapped_column(db.Text)
    status: Mapped[str] = mapped_column(db.String(255))  # running, succeeded, failed, stopped, partial-succeeded
    outputs: Mapped[Optional[str]] = mapped_column(sa.Text, default="{}")
    error: Mapped[Optional[str]] = mapped_column(db.Text)
    elapsed_time: Mapped[float] = mapped_column(db.Float, nullable=False, server_default=sa.text("0"))
    total_tokens: Mapped[int] = mapped_column(sa.BigInteger, server_default=sa.text("0"))
    total_steps: Mapped[int] = mapped_column(db.Integer, server_default=db.text("0"))
    created_by_role: Mapped[str] = mapped_column(db.String(255))  # account, end_user
    created_by: Mapped[str] = mapped_column(StringUUID, nullable=False)
    created_at: Mapped[datetime] = mapped_column(db.DateTime, nullable=False, server_default=func.current_timestamp())
    finished_at: Mapped[Optional[datetime]] = mapped_column(db.DateTime)
    exceptions_count: Mapped[int] = mapped_column(db.Integer, server_default=db.text("0"))

    @property
    def created_by_account(self):
        created_by_role = CreatorUserRole(self.created_by_role)
        return db.session.get(Account, self.created_by) if created_by_role == CreatorUserRole.ACCOUNT else None

    @property
    def created_by_end_user(self):
        from models.model import EndUser

        created_by_role = CreatorUserRole(self.created_by_role)
        return db.session.get(EndUser, self.created_by) if created_by_role == CreatorUserRole.END_USER else None

    @property
    def graph_dict(self) -> Mapping[str, Any]:
        return json.loads(self.graph) if self.graph else {}

    @property
    def inputs_dict(self) -> Mapping[str, Any]:
        return json.loads(self.inputs) if self.inputs else {}

    @property
    def outputs_dict(self) -> Mapping[str, Any]:
        return json.loads(self.outputs) if self.outputs else {}

    @property
    def message(self):
        from models.model import Message

        return (
            db.session.query(Message).filter(Message.app_id == self.app_id, Message.workflow_run_id == self.id).first()
        )

    @property
    def workflow(self):
        return db.session.query(Workflow).filter(Workflow.id == self.workflow_id).first()

    def to_dict(self):
        return {
            "id": self.id,
            "tenant_id": self.tenant_id,
            "app_id": self.app_id,
            "sequence_number": self.sequence_number,
            "workflow_id": self.workflow_id,
            "type": self.type,
            "triggered_from": self.triggered_from,
            "version": self.version,
            "graph": self.graph_dict,
            "inputs": self.inputs_dict,
            "status": self.status,
            "outputs": self.outputs_dict,
            "error": self.error,
            "elapsed_time": self.elapsed_time,
            "total_tokens": self.total_tokens,
            "total_steps": self.total_steps,
            "created_by_role": self.created_by_role,
            "created_by": self.created_by,
            "created_at": self.created_at,
            "finished_at": self.finished_at,
            "exceptions_count": self.exceptions_count,
        }

    @classmethod
    def from_dict(cls, data: dict) -> "WorkflowRun":
        return cls(
            id=data.get("id"),
            tenant_id=data.get("tenant_id"),
            app_id=data.get("app_id"),
            sequence_number=data.get("sequence_number"),
            workflow_id=data.get("workflow_id"),
            type=data.get("type"),
            triggered_from=data.get("triggered_from"),
            version=data.get("version"),
            graph=json.dumps(data.get("graph")),
            inputs=json.dumps(data.get("inputs")),
            status=data.get("status"),
            outputs=json.dumps(data.get("outputs")),
            error=data.get("error"),
            elapsed_time=data.get("elapsed_time"),
            total_tokens=data.get("total_tokens"),
            total_steps=data.get("total_steps"),
            created_by_role=data.get("created_by_role"),
            created_by=data.get("created_by"),
            created_at=data.get("created_at"),
            finished_at=data.get("finished_at"),
            exceptions_count=data.get("exceptions_count"),
        )


class WorkflowNodeExecutionTriggeredFrom(StrEnum):
    """
    Workflow Node Execution Triggered From Enum
    """

    SINGLE_STEP = "single-step"
    WORKFLOW_RUN = "workflow-run"


class WorkflowNodeExecutionStatus(StrEnum):
    """
    Workflow Node Execution Status Enum
    """

    RUNNING = "running"
    SUCCEEDED = "succeeded"
    FAILED = "failed"
    EXCEPTION = "exception"
    RETRY = "retry"


class WorkflowNodeExecution(Base):
    """
    Workflow Node Execution

    - id (uuid) Execution ID
    - tenant_id (uuid) Workspace ID
    - app_id (uuid) App ID
    - workflow_id (uuid) Workflow ID
    - triggered_from (string) Trigger source

        `single-step` for single-step debugging

        `workflow-run` for workflow execution (debugging / user execution)

    - workflow_run_id (uuid) `optional` Workflow run ID

        Null for single-step debugging.

    - index (int) Execution sequence number, used for displaying Tracing Node order
    - predecessor_node_id (string) `optional` Predecessor node ID, used for displaying execution path
    - node_id (string) Node ID
    - node_type (string) Node type, such as `start`
    - title (string) Node title
    - inputs (json) All predecessor node variable content used in the node
    - process_data (json) Node process data
    - outputs (json) `optional` Node output variables
    - status (string) Execution status, `running` / `succeeded` / `failed`
    - error (string) `optional` Error reason
    - elapsed_time (float) `optional` Time consumption (s)
    - execution_metadata (text) Metadata

        - total_tokens (int) `optional` Total tokens used

        - total_price (decimal) `optional` Total cost

        - currency (string) `optional` Currency, such as USD / RMB

    - created_at (timestamp) Run time
    - created_by_role (string) Creator role

        - `account` Console account

        - `end_user` End user

    - created_by (uuid) Runner ID
    - finished_at (timestamp) End time
    """

    __tablename__ = "workflow_node_executions"
    __table_args__ = (
        db.PrimaryKeyConstraint("id", name="workflow_node_execution_pkey"),
        db.Index(
            "workflow_node_execution_workflow_run_idx",
            "tenant_id",
            "app_id",
            "workflow_id",
            "triggered_from",
            "workflow_run_id",
        ),
        db.Index(
            "workflow_node_execution_node_run_idx", "tenant_id", "app_id", "workflow_id", "triggered_from", "node_id"
        ),
        db.Index(
            "workflow_node_execution_id_idx",
            "tenant_id",
            "app_id",
            "workflow_id",
            "triggered_from",
            "node_execution_id",
        ),
    )

    id: Mapped[str] = mapped_column(StringUUID, server_default=db.text("uuid_generate_v4()"))
    tenant_id: Mapped[str] = mapped_column(StringUUID)
    app_id: Mapped[str] = mapped_column(StringUUID)
    workflow_id: Mapped[str] = mapped_column(StringUUID)
    triggered_from: Mapped[str] = mapped_column(db.String(255))
    workflow_run_id: Mapped[Optional[str]] = mapped_column(StringUUID)
    index: Mapped[int] = mapped_column(db.Integer)
    predecessor_node_id: Mapped[Optional[str]] = mapped_column(db.String(255))
    node_execution_id: Mapped[Optional[str]] = mapped_column(db.String(255))
    node_id: Mapped[str] = mapped_column(db.String(255))
    node_type: Mapped[str] = mapped_column(db.String(255))
    title: Mapped[str] = mapped_column(db.String(255))
    inputs: Mapped[Optional[str]] = mapped_column(db.Text)
    process_data: Mapped[Optional[str]] = mapped_column(db.Text)
    outputs: Mapped[Optional[str]] = mapped_column(db.Text)
    status: Mapped[str] = mapped_column(db.String(255))
    error: Mapped[Optional[str]] = mapped_column(db.Text)
    elapsed_time: Mapped[float] = mapped_column(db.Float, server_default=db.text("0"))
    execution_metadata: Mapped[Optional[str]] = mapped_column(db.Text)
    created_at: Mapped[datetime] = mapped_column(db.DateTime, server_default=func.current_timestamp())
    created_by_role: Mapped[str] = mapped_column(db.String(255))
    created_by: Mapped[str] = mapped_column(StringUUID)
    finished_at: Mapped[Optional[datetime]] = mapped_column(db.DateTime)

    @property
    def created_by_account(self):
        created_by_role = CreatorUserRole(self.created_by_role)
        # TODO(-LAN-): Avoid using db.session.get() here.
        return db.session.get(Account, self.created_by) if created_by_role == CreatorUserRole.ACCOUNT else None

    @property
    def created_by_end_user(self):
        from models.model import EndUser

        created_by_role = CreatorUserRole(self.created_by_role)
        # TODO(-LAN-): Avoid using db.session.get() here.
        return db.session.get(EndUser, self.created_by) if created_by_role == CreatorUserRole.END_USER else None

    @property
    def inputs_dict(self):
        return json.loads(self.inputs) if self.inputs else None

    @property
    def outputs_dict(self) -> dict[str, Any] | None:
        return json.loads(self.outputs) if self.outputs else None

    @property
    def process_data_dict(self):
        return json.loads(self.process_data) if self.process_data else None

    @property
    def execution_metadata_dict(self) -> dict[str, Any]:
        # When the metadata is unset, we return an empty dictionary instead of `None`.
        # This approach streamlines the logic for the caller, making it easier to handle
        # cases where metadata is absent.
        return json.loads(self.execution_metadata) if self.execution_metadata else {}

    @property
    def extras(self):
        from core.tools.tool_manager import ToolManager

        extras = {}
        if self.execution_metadata_dict:
            from core.workflow.nodes import NodeType

            if self.node_type == NodeType.TOOL.value and "tool_info" in self.execution_metadata_dict:
                tool_info = self.execution_metadata_dict["tool_info"]
                extras["icon"] = ToolManager.get_tool_icon(
                    tenant_id=self.tenant_id,
                    provider_type=tool_info["provider_type"],
                    provider_id=tool_info["provider_id"],
                )

        return extras


class WorkflowAppLogCreatedFrom(Enum):
    """
    Workflow App Log Created From Enum
    """

    SERVICE_API = "service-api"
    WEB_APP = "web-app"
    INSTALLED_APP = "installed-app"

    @classmethod
    def value_of(cls, value: str) -> "WorkflowAppLogCreatedFrom":
        """
        Get value of given mode.

        :param value: mode value
        :return: mode
        """
        for mode in cls:
            if mode.value == value:
                return mode
        raise ValueError(f"invalid workflow app log created from value {value}")


class WorkflowAppLog(Base):
    """
    Workflow App execution log, excluding workflow debugging records.

    Attributes:

    - id (uuid) run ID
    - tenant_id (uuid) Workspace ID
    - app_id (uuid) App ID
    - workflow_id (uuid) Associated Workflow ID
    - workflow_run_id (uuid) Associated Workflow Run ID
    - created_from (string) Creation source

        `service-api` App Execution OpenAPI

        `web-app` WebApp

        `installed-app` Installed App

    - created_by_role (string) Creator role

        - `account` Console account

        - `end_user` End user

    - created_by (uuid) Creator ID, depends on the user table according to created_by_role
    - created_at (timestamp) Creation time
    """

    __tablename__ = "workflow_app_logs"
    __table_args__ = (
        db.PrimaryKeyConstraint("id", name="workflow_app_log_pkey"),
        db.Index("workflow_app_log_app_idx", "tenant_id", "app_id"),
    )

    id: Mapped[str] = mapped_column(StringUUID, server_default=db.text("uuid_generate_v4()"))
    tenant_id: Mapped[str] = mapped_column(StringUUID)
    app_id: Mapped[str] = mapped_column(StringUUID)
    workflow_id: Mapped[str] = mapped_column(StringUUID, nullable=False)
    workflow_run_id: Mapped[str] = mapped_column(StringUUID)
    created_from: Mapped[str] = mapped_column(db.String(255), nullable=False)
    created_by_role: Mapped[str] = mapped_column(db.String(255), nullable=False)
    created_by: Mapped[str] = mapped_column(StringUUID, nullable=False)
    created_at: Mapped[datetime] = mapped_column(db.DateTime, nullable=False, server_default=func.current_timestamp())

    @property
    def workflow_run(self):
        return db.session.get(WorkflowRun, self.workflow_run_id)

    @property
    def created_by_account(self):
        created_by_role = CreatorUserRole(self.created_by_role)
        return db.session.get(Account, self.created_by) if created_by_role == CreatorUserRole.ACCOUNT else None

    @property
    def created_by_end_user(self):
        from models.model import EndUser

        created_by_role = CreatorUserRole(self.created_by_role)
        return db.session.get(EndUser, self.created_by) if created_by_role == CreatorUserRole.END_USER else None


class ConversationVariable(Base):
    __tablename__ = "workflow_conversation_variables"

    id: Mapped[str] = mapped_column(StringUUID, primary_key=True)
    conversation_id: Mapped[str] = mapped_column(StringUUID, nullable=False, primary_key=True, index=True)
    app_id: Mapped[str] = mapped_column(StringUUID, nullable=False, index=True)
    data: Mapped[str] = mapped_column(db.Text, nullable=False)
    created_at: Mapped[datetime] = mapped_column(
        db.DateTime, nullable=False, server_default=func.current_timestamp(), index=True
    )
    updated_at: Mapped[datetime] = mapped_column(
        db.DateTime, nullable=False, server_default=func.current_timestamp(), onupdate=func.current_timestamp()
    )

    def __init__(self, *, id: str, app_id: str, conversation_id: str, data: str) -> None:
        self.id = id
        self.app_id = app_id
        self.conversation_id = conversation_id
        self.data = data

    @classmethod
    def from_variable(cls, *, app_id: str, conversation_id: str, variable: Variable) -> "ConversationVariable":
        obj = cls(
            id=variable.id,
            app_id=app_id,
            conversation_id=conversation_id,
            data=variable.model_dump_json(),
        )
        return obj

    def to_variable(self) -> Variable:
        mapping = json.loads(self.data)
        return variable_factory.build_conversation_variable_from_mapping(mapping)


# Only `sys.query` and `sys.files` could be modified.
_EDITABLE_SYSTEM_VARIABLE = frozenset(["query", "files"])


def _naive_utc_datetime():
    return datetime.now(UTC).replace(tzinfo=None)


class WorkflowDraftVariable(Base):
    @staticmethod
    def unique_columns() -> list[str]:
        return [
            "app_id",
            "node_id",
            "name",
        ]

    __tablename__ = "workflow_draft_variables"
    __table_args__ = (UniqueConstraint(*unique_columns()),)

    # id is the unique identifier of a draft variable.
    id: Mapped[str] = mapped_column(StringUUID, primary_key=True, server_default=db.text("uuid_generate_v4()"))

    created_at: Mapped[datetime] = mapped_column(
        db.DateTime,
        nullable=False,
        default=_naive_utc_datetime,
        server_default=func.current_timestamp(),
    )

    updated_at: Mapped[datetime] = mapped_column(
        db.DateTime,
        nullable=False,
        default=_naive_utc_datetime,
        server_default=func.current_timestamp(),
        onupdate=func.current_timestamp(),
    )

    # "`app_id` maps to the `id` field in the `model.App` model."
    app_id: Mapped[str] = mapped_column(StringUUID, nullable=False)

    # `last_edited_at` records when the value of a given draft variable
    # is edited.
    #
    # If it's not edited after creation, its value is `None`.
    last_edited_at: Mapped[datetime | None] = mapped_column(
        db.DateTime,
        nullable=True,
        default=None,
    )

    # The `node_id` field is special.
    #
    # If the variable is a conversation variable or a system variable, then the value of `node_id`
    # is `conversation` or `sys`, respective.
    #
    # Otherwise, if the variable is a variable belonging to a specific node, the value of `_node_id` is
    # the identity of correspond node in graph definition. An example of node id is `"1745769620734"`.
    #
    # However, there's one caveat. The id of the first "Answer" node in chatflow is "answer". (Other
    # "Answer" node conform the rules above.)
    node_id: Mapped[str] = mapped_column(sa.String(255), nullable=False, name="node_id")

    # From `VARIABLE_PATTERN`, we may conclude that the length of a top level variable is less than
    # 80 chars.
    #
    # ref: api/core/workflow/entities/variable_pool.py:18
    name: Mapped[str] = mapped_column(sa.String(255), nullable=False)
    description: Mapped[str] = mapped_column(
        sa.String(255),
        default="",
        nullable=False,
    )

    selector: Mapped[str] = mapped_column(sa.String(255), nullable=False, name="selector")

    value_type: Mapped[SegmentType] = mapped_column(EnumText(SegmentType, length=20))
    # JSON string
    value: Mapped[str] = mapped_column(sa.Text, nullable=False, name="value")

    # visible
    visible: Mapped[bool] = mapped_column(sa.Boolean, nullable=False, default=True)
    editable: Mapped[bool] = mapped_column(sa.Boolean, nullable=False, default=False)

    def get_selector(self) -> list[str]:
        selector = json.loads(self.selector)
        if not isinstance(selector, list):
            _logger.error(
                "invalid selector loaded from database, type=%s, value=%s",
                type(selector),
                self.selector,
            )
            raise ValueError("invalid selector.")
        return selector

    def _set_selector(self, value: list[str]):
        self.selector = json.dumps(value)

    def get_value(self) -> Segment | None:
        return build_segment(json.loads(self.value))

    def set_name(self, name: str):
        self.name = name
        self._set_selector([self.node_id, name])

    def set_value(self, value: Segment):
        self.value = json.dumps(value.value)
        self.value_type = value.value_type

    def get_node_id(self) -> str | None:
        if self.get_variable_type() == DraftVariableType.NODE:
            return self.node_id
        else:
            return None

    def get_variable_type(self) -> DraftVariableType:
        match self.node_id:
            case DraftVariableType.CONVERSATION:
                return DraftVariableType.CONVERSATION
            case DraftVariableType.SYS:
                return DraftVariableType.SYS
            case _:
                return DraftVariableType.NODE

    @classmethod
    def _new(
        cls,
        *,
        app_id: str,
        node_id: str,
        name: str,
        value: Segment,
        description: str = "",
    ) -> "WorkflowDraftVariable":
        variable = WorkflowDraftVariable()
        variable.created_at = _naive_utc_datetime()
        variable.updated_at = _naive_utc_datetime()
        variable.description = description
        variable.app_id = app_id
        variable.node_id = node_id
        variable.name = name
        variable.set_value(value)
        variable._set_selector(list(variable_utils.to_selector(node_id, name)))
        return variable

    @classmethod
    def new_conversation_variable(
        cls,
        *,
        app_id: str,
        name: str,
        value: Segment,
    ) -> "WorkflowDraftVariable":
        variable = cls._new(
            app_id=app_id,
            node_id=CONVERSATION_VARIABLE_NODE_ID,
            name=name,
            value=value,
        )
        return variable

    @classmethod
    def new_sys_variable(
        cls,
        *,
        app_id: str,
        name: str,
        value: Segment,
        editable: bool = False,
    ) -> "WorkflowDraftVariable":
        variable = cls._new(app_id=app_id, node_id=SYSTEM_VARIABLE_NODE_ID, name=name, value=value)
        variable.editable = editable
        return variable

    @classmethod
    def new_node_variable(
        cls,
        *,
        app_id: str,
        node_id: str,
        name: str,
        value: Segment,
        visible: bool = True,
    ) -> "WorkflowDraftVariable":
        variable = cls._new(app_id=app_id, node_id=node_id, name=name, value=value)
        variable.visible = visible
        variable.editable = True
        return variable

    @property
    def edited(self):
        return self.last_edited_at is not None


def is_system_variable_editable(name: str) -> bool:
    return name in _EDITABLE_SYSTEM_VARIABLE<|MERGE_RESOLUTION|>--- conflicted
+++ resolved
@@ -3,11 +3,7 @@
 from collections.abc import Mapping, Sequence
 from datetime import UTC, datetime
 from enum import Enum, StrEnum
-<<<<<<< HEAD
-from typing import TYPE_CHECKING, Any, List, Optional, Self, Union
-=======
 from typing import TYPE_CHECKING, Any, Optional, Union
->>>>>>> cb903c05
 from uuid import uuid4
 
 from core.variables import utils as variable_utils
