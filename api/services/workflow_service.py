import json
import time
from collections.abc import Callable, Generator, Sequence
from datetime import UTC, datetime
<<<<<<< HEAD
from typing import Any, Optional
=======
from typing import Optional, cast
>>>>>>> 4b402c40

from core.app.apps.advanced_chat.app_config_manager import AdvancedChatAppConfigManager
from core.app.apps.workflow.app_config_manager import WorkflowAppConfigManager
from core.model_runtime.utils.encoders import jsonable_encoder
from core.variables import Variable
from core.workflow.entities.node_entities import NodeRunResult
from core.workflow.errors import WorkflowNodeRunFailedError
from core.workflow.graph_engine.entities.event import InNodeEvent
from core.workflow.nodes import NodeType
<<<<<<< HEAD
from core.workflow.nodes.base.node import BaseNode
=======
from core.workflow.nodes.base.entities import BaseNodeData
from core.workflow.nodes.base.node import BaseNode
from core.workflow.nodes.enums import ErrorStrategy
>>>>>>> 4b402c40
from core.workflow.nodes.event import RunCompletedEvent
from core.workflow.nodes.event.types import NodeEvent
from core.workflow.nodes.node_mapping import LATEST_VERSION, NODE_TYPE_CLASSES_MAPPING
from core.workflow.workflow_entry import WorkflowEntry
from events.app_event import app_draft_workflow_was_synced, app_published_workflow_was_updated
from extensions.ext_database import db
from models.account import Account
from models.enums import CreatedByRole
from models.model import App, AppMode
from models.workflow import (
    Workflow,
    WorkflowNodeExecution,
    WorkflowNodeExecutionStatus,
    WorkflowNodeExecutionTriggeredFrom,
    WorkflowType,
)
from services.errors.app import WorkflowHashNotEqualError
from services.workflow.workflow_converter import WorkflowConverter


class WorkflowService:
    """
    Workflow Service
    """

    def get_draft_workflow(self, app_model: App) -> Optional[Workflow]:
        """
        Get draft workflow
        """
        # fetch draft workflow by app_model
        workflow = (
            db.session.query(Workflow)
            .filter(
                Workflow.tenant_id == app_model.tenant_id, Workflow.app_id == app_model.id, Workflow.version == "draft"
            )
            .first()
        )

        # return draft workflow
        return workflow

    def get_published_workflow(self, app_model: App) -> Optional[Workflow]:
        """
        Get published workflow
        """

        if not app_model.workflow_id:
            return None

        # fetch published workflow by workflow_id
        workflow = (
            db.session.query(Workflow)
            .filter(
                Workflow.tenant_id == app_model.tenant_id,
                Workflow.app_id == app_model.id,
                Workflow.id == app_model.workflow_id,
            )
            .first()
        )

        return workflow

    def sync_draft_workflow(
        self,
        *,
        app_model: App,
        graph: dict,
        features: dict,
        unique_hash: Optional[str],
        account: Account,
        environment_variables: Sequence[Variable],
        conversation_variables: Sequence[Variable],
    ) -> Workflow:
        """
        Sync draft workflow
        :raises WorkflowHashNotEqualError
        """
        # fetch draft workflow by app_model
        workflow = self.get_draft_workflow(app_model=app_model)

        if workflow and workflow.unique_hash != unique_hash:
            raise WorkflowHashNotEqualError()

        # validate features structure
        self.validate_features_structure(app_model=app_model, features=features)

        # create draft workflow if not found
        if not workflow:
            workflow = Workflow(
                tenant_id=app_model.tenant_id,
                app_id=app_model.id,
                type=WorkflowType.from_app_mode(app_model.mode).value,
                version="draft",
                graph=json.dumps(graph),
                features=json.dumps(features),
                created_by=account.id,
                environment_variables=environment_variables,
                conversation_variables=conversation_variables,
            )
            db.session.add(workflow)
        # update draft workflow if found
        else:
            workflow.graph = json.dumps(graph)
            workflow.features = json.dumps(features)
            workflow.updated_by = account.id
            workflow.updated_at = datetime.now(UTC).replace(tzinfo=None)
            workflow.environment_variables = environment_variables
            workflow.conversation_variables = conversation_variables

        # commit db session changes
        db.session.commit()

        # trigger app workflow events
        app_draft_workflow_was_synced.send(app_model, synced_draft_workflow=workflow)

        # return draft workflow
        return workflow

    def publish_workflow(self, app_model: App, account: Account, draft_workflow: Optional[Workflow] = None) -> Workflow:
        """
        Publish workflow from draft

        :param app_model: App instance
        :param account: Account instance
        :param draft_workflow: Workflow instance
        """
        if not draft_workflow:
            # fetch draft workflow by app_model
            draft_workflow = self.get_draft_workflow(app_model=app_model)

        if not draft_workflow:
            raise ValueError("No valid workflow found.")

        # create new workflow
        workflow = Workflow(
            tenant_id=app_model.tenant_id,
            app_id=app_model.id,
            type=draft_workflow.type,
            version=str(datetime.now(UTC).replace(tzinfo=None)),
            graph=draft_workflow.graph,
            features=draft_workflow.features,
            created_by=account.id,
            environment_variables=draft_workflow.environment_variables,
            conversation_variables=draft_workflow.conversation_variables,
        )

        # commit db session changes
        db.session.add(workflow)
        db.session.flush()
        db.session.commit()

        app_model.workflow_id = workflow.id
        db.session.commit()

        # trigger app workflow events
        app_published_workflow_was_updated.send(app_model, published_workflow=workflow)

        # return new workflow
        return workflow

    def get_default_block_configs(self) -> list[dict]:
        """
        Get default block configs
        """
        # return default block config
        default_block_configs = []
        for node_class_mapping in NODE_TYPE_CLASSES_MAPPING.values():
            node_class = node_class_mapping[LATEST_VERSION]
            default_config = node_class.get_default_config()
            if default_config:
                default_block_configs.append(default_config)

        return default_block_configs

    def get_default_block_config(self, node_type: str, filters: Optional[dict] = None) -> Optional[dict]:
        """
        Get default config of node.
        :param node_type: node type
        :param filters: filter by node config parameters.
        :return:
        """
        node_type_enum = NodeType(node_type)

        # return default block config
        if node_type_enum not in NODE_TYPE_CLASSES_MAPPING:
            return None

        node_class = NODE_TYPE_CLASSES_MAPPING[node_type_enum][LATEST_VERSION]
        default_config = node_class.get_default_config(filters=filters)
        if not default_config:
            return None

        return default_config

    def run_draft_workflow_node(
        self, app_model: App, node_id: str, user_inputs: dict, account: Account
    ) -> WorkflowNodeExecution:
        """
        Run draft workflow node
        """
        # fetch draft workflow by app_model
        draft_workflow = self.get_draft_workflow(app_model=app_model)
        if not draft_workflow:
            raise ValueError("Workflow not initialized")

        # run draft workflow node
        start_at = time.perf_counter()

        workflow_node_execution = self._handle_node_run_result(
            getter=lambda: WorkflowEntry.single_step_run(
                workflow=draft_workflow,
                node_id=node_id,
                user_inputs=user_inputs,
                user_id=account.id,
<<<<<<< HEAD
            ),
            start_at=start_at,
            tenant_id=app_model.tenant_id,
            node_id=node_id,
        )

        workflow_node_execution.app_id = app_model.id
        workflow_node_execution.created_by = account.id
        workflow_node_execution.workflow_id = draft_workflow.id

        db.session.add(workflow_node_execution)
        db.session.commit()

        return workflow_node_execution

    def run_free_workflow_node(
        self, node_data: dict, tenant_id: str, user_id: str, node_id: str, user_inputs: dict[str, Any]
    ) -> WorkflowNodeExecution:
        """
        Run draft workflow node
        """
        # run draft workflow node
        start_at = time.perf_counter()

        workflow_node_execution = self._handle_node_run_result(
            getter=lambda: WorkflowEntry.run_free_node(
                node_id=node_id,
                node_data=node_data,
                tenant_id=tenant_id,
                user_id=user_id,
                user_inputs=user_inputs,
            ),
            start_at=start_at,
            tenant_id=tenant_id,
            node_id=node_id,
        )

        return workflow_node_execution

    def _handle_node_run_result(
        self,
        getter: Callable[[], tuple[BaseNode, Generator[NodeEvent | InNodeEvent, None, None]]],
        start_at: float,
        tenant_id: str,
        node_id: str,
    ):
        """
        Handle node run result

        :param getter: Callable[[], tuple[BaseNode, Generator[RunEvent | InNodeEvent, None, None]]]
        :param start_at: float
        :param tenant_id: str
        :param node_id: str
        """
        try:
            node_instance, generator = getter()

=======
            )
            node_instance = cast(BaseNode[BaseNodeData], node_instance)
>>>>>>> 4b402c40
            node_run_result: NodeRunResult | None = None
            for event in generator:
                if isinstance(event, RunCompletedEvent):
                    node_run_result = event.run_result

                    # sign output files
                    node_run_result.outputs = WorkflowEntry.handle_special_values(node_run_result.outputs)
                    break

            if not node_run_result:
                raise ValueError("Node run failed with no run result")
            # single step debug mode error handling return
            if node_run_result.status == WorkflowNodeExecutionStatus.FAILED and node_instance.should_continue_on_error:
                node_error_args = {
                    "status": WorkflowNodeExecutionStatus.EXCEPTION,
                    "error": node_run_result.error,
                    "inputs": node_run_result.inputs,
                    "metadata": {"error_strategy": node_instance.node_data.error_strategy},
                }
                if node_instance.node_data.error_strategy is ErrorStrategy.DEFAULT_VALUE:
                    node_run_result = NodeRunResult(
                        **node_error_args,
                        outputs={
                            **node_instance.node_data.default_value_dict,
                            "error_message": node_run_result.error,
                            "error_type": node_run_result.error_type,
                        },
                    )
                else:
                    node_run_result = NodeRunResult(
                        **node_error_args,
                        outputs={
                            "error_message": node_run_result.error,
                            "error_type": node_run_result.error_type,
                        },
                    )
            run_succeeded = node_run_result.status in (
                WorkflowNodeExecutionStatus.SUCCEEDED,
                WorkflowNodeExecutionStatus.EXCEPTION,
            )
            error = node_run_result.error if not run_succeeded else None
        except WorkflowNodeRunFailedError as e:
            node_instance = e.node_instance
            run_succeeded = False
            node_run_result = None
            error = e.error

        workflow_node_execution = WorkflowNodeExecution()
        workflow_node_execution.tenant_id = tenant_id
        workflow_node_execution.triggered_from = WorkflowNodeExecutionTriggeredFrom.SINGLE_STEP.value
        workflow_node_execution.index = 1
        workflow_node_execution.node_id = node_id
        workflow_node_execution.node_type = node_instance.node_type
        workflow_node_execution.title = node_instance.node_data.title
        workflow_node_execution.elapsed_time = time.perf_counter() - start_at
        workflow_node_execution.created_by_role = CreatedByRole.ACCOUNT.value
        workflow_node_execution.created_at = datetime.now(UTC).replace(tzinfo=None)
        workflow_node_execution.finished_at = datetime.now(UTC).replace(tzinfo=None)
        if run_succeeded and node_run_result:
            # create workflow node execution
            inputs = WorkflowEntry.handle_special_values(node_run_result.inputs) if node_run_result.inputs else None
            process_data = (
                WorkflowEntry.handle_special_values(node_run_result.process_data)
                if node_run_result.process_data
                else None
            )
            outputs = WorkflowEntry.handle_special_values(node_run_result.outputs) if node_run_result.outputs else None

            workflow_node_execution.inputs = json.dumps(inputs)
            workflow_node_execution.process_data = json.dumps(process_data)
            workflow_node_execution.outputs = json.dumps(outputs)
            workflow_node_execution.execution_metadata = (
                json.dumps(jsonable_encoder(node_run_result.metadata)) if node_run_result.metadata else None
            )
            if node_run_result.status == WorkflowNodeExecutionStatus.SUCCEEDED:
                workflow_node_execution.status = WorkflowNodeExecutionStatus.SUCCEEDED.value
            elif node_run_result.status == WorkflowNodeExecutionStatus.EXCEPTION:
                workflow_node_execution.status = WorkflowNodeExecutionStatus.EXCEPTION.value
                workflow_node_execution.error = node_run_result.error
        else:
            # create workflow node execution
            workflow_node_execution.status = WorkflowNodeExecutionStatus.FAILED.value
            workflow_node_execution.error = error

        return workflow_node_execution

    def convert_to_workflow(self, app_model: App, account: Account, args: dict) -> App:
        """
        Basic mode of chatbot app(expert mode) to workflow
        Completion App to Workflow App

        :param app_model: App instance
        :param account: Account instance
        :param args: dict
        :return:
        """
        # chatbot convert to workflow mode
        workflow_converter = WorkflowConverter()

        if app_model.mode not in {AppMode.CHAT.value, AppMode.COMPLETION.value}:
            raise ValueError(f"Current App mode: {app_model.mode} is not supported convert to workflow.")

        # convert to workflow
        new_app = workflow_converter.convert_to_workflow(
            app_model=app_model,
            account=account,
            name=args.get("name", "Default Name"),
            icon_type=args.get("icon_type", "emoji"),
            icon=args.get("icon", "🤖"),
            icon_background=args.get("icon_background", "#FFEAD5"),
        )

        return new_app

    def validate_features_structure(self, app_model: App, features: dict) -> dict:
        if app_model.mode == AppMode.ADVANCED_CHAT.value:
            return AdvancedChatAppConfigManager.config_validate(
                tenant_id=app_model.tenant_id, config=features, only_structure_validate=True
            )
        elif app_model.mode == AppMode.WORKFLOW.value:
            return WorkflowAppConfigManager.config_validate(
                tenant_id=app_model.tenant_id, config=features, only_structure_validate=True
            )
        else:
            raise ValueError(f"Invalid app mode: {app_model.mode}")<|MERGE_RESOLUTION|>--- conflicted
+++ resolved
@@ -2,11 +2,7 @@
 import time
 from collections.abc import Callable, Generator, Sequence
 from datetime import UTC, datetime
-<<<<<<< HEAD
 from typing import Any, Optional
-=======
-from typing import Optional, cast
->>>>>>> 4b402c40
 
 from core.app.apps.advanced_chat.app_config_manager import AdvancedChatAppConfigManager
 from core.app.apps.workflow.app_config_manager import WorkflowAppConfigManager
@@ -16,13 +12,8 @@
 from core.workflow.errors import WorkflowNodeRunFailedError
 from core.workflow.graph_engine.entities.event import InNodeEvent
 from core.workflow.nodes import NodeType
-<<<<<<< HEAD
-from core.workflow.nodes.base.node import BaseNode
-=======
-from core.workflow.nodes.base.entities import BaseNodeData
 from core.workflow.nodes.base.node import BaseNode
 from core.workflow.nodes.enums import ErrorStrategy
->>>>>>> 4b402c40
 from core.workflow.nodes.event import RunCompletedEvent
 from core.workflow.nodes.event.types import NodeEvent
 from core.workflow.nodes.node_mapping import LATEST_VERSION, NODE_TYPE_CLASSES_MAPPING
@@ -237,7 +228,6 @@
                 node_id=node_id,
                 user_inputs=user_inputs,
                 user_id=account.id,
-<<<<<<< HEAD
             ),
             start_at=start_at,
             tenant_id=app_model.tenant_id,
@@ -295,10 +285,6 @@
         try:
             node_instance, generator = getter()
 
-=======
-            )
-            node_instance = cast(BaseNode[BaseNodeData], node_instance)
->>>>>>> 4b402c40
             node_run_result: NodeRunResult | None = None
             for event in generator:
                 if isinstance(event, RunCompletedEvent):
