import re
import uuid
from json import dumps as json_dumps
from json import loads as json_loads
from json.decoder import JSONDecodeError

from requests import get
from yaml import YAMLError, safe_load

from core.tools.entities.common_entities import I18nObject
from core.tools.entities.tool_bundle import ApiToolBundle
from core.tools.entities.tool_entities import ApiProviderSchemaType, ToolParameter
from core.tools.errors import ToolApiSchemaError, ToolNotSupportedError, ToolProviderNotFoundError


class ApiBasedToolSchemaParser:
    @staticmethod
<<<<<<< HEAD
    def parse_openapi_to_tool_bundle(openapi: dict, extra_info: dict | None = None, warning: dict | None = None) -> list[ApiToolBundle]:
=======
    def parse_openapi_to_tool_bundle(
        openapi: dict, extra_info: dict = None, warning: dict = None
    ) -> list[ApiToolBundle]:
>>>>>>> b6b1057a
        warning = warning if warning is not None else {}
        extra_info = extra_info if extra_info is not None else {}

        # set description to extra_info
        extra_info["description"] = openapi["info"].get("description", "")

        if len(openapi["servers"]) == 0:
            raise ToolProviderNotFoundError("No server found in the openapi yaml.")

        server_url = openapi["servers"][0]["url"]

        # list all interfaces
        interfaces = []
        for path, path_item in openapi["paths"].items():
            methods = ["get", "post", "put", "delete", "patch", "head", "options", "trace"]
            for method in methods:
                if method in path_item:
                    interfaces.append(
                        {
                            "path": path,
                            "method": method,
                            "operation": path_item[method],
                        }
                    )

        # get all parameters
        bundles = []
        for interface in interfaces:
            # convert parameters
            parameters = []
            if "parameters" in interface["operation"]:
                for parameter in interface["operation"]["parameters"]:
                    tool_parameter = ToolParameter(
                        name=parameter["name"],
                        label=I18nObject(en_US=parameter["name"], zh_Hans=parameter["name"]),
                        human_description=I18nObject(
                            en_US=parameter.get("description", ""), zh_Hans=parameter.get("description", "")
                        ),
                        type=ToolParameter.ToolParameterType.STRING,
                        required=parameter.get("required", False),
                        form=ToolParameter.ToolParameterForm.LLM,
                        llm_description=parameter.get("description"),
                        default=parameter["schema"]["default"]
                        if "schema" in parameter and "default" in parameter["schema"]
                        else None,
                    )

                    # check if there is a type
                    typ = ApiBasedToolSchemaParser._get_tool_parameter_type(parameter)
                    if typ:
                        tool_parameter.type = typ

                    parameters.append(tool_parameter)
            # create tool bundle
            # check if there is a request body
            if "requestBody" in interface["operation"]:
                request_body = interface["operation"]["requestBody"]
                if "content" in request_body:
                    for content_type, content in request_body["content"].items():
                        # if there is a reference, get the reference and overwrite the content
                        if "schema" not in content:
                            continue

                        if "$ref" in content["schema"]:
                            # get the reference
                            root = openapi
                            reference = content["schema"]["$ref"].split("/")[1:]
                            for ref in reference:
                                root = root[ref]
                            # overwrite the content
                            interface["operation"]["requestBody"]["content"][content_type]["schema"] = root

                    # parse body parameters
                    if "schema" in interface["operation"]["requestBody"]["content"][content_type]:
                        body_schema = interface["operation"]["requestBody"]["content"][content_type]["schema"]
                        required = body_schema.get("required", [])
                        properties = body_schema.get("properties", {})
                        for name, property in properties.items():
                            tool = ToolParameter(
                                name=name,
                                label=I18nObject(en_US=name, zh_Hans=name),
                                human_description=I18nObject(
                                    en_US=property.get("description", ""), zh_Hans=property.get("description", "")
                                ),
                                type=ToolParameter.ToolParameterType.STRING,
                                required=name in required,
                                form=ToolParameter.ToolParameterForm.LLM,
                                llm_description=property.get("description", ""),
                                default=property.get("default", None),
                            )

                            # check if there is a type
                            typ = ApiBasedToolSchemaParser._get_tool_parameter_type(property)
                            if typ:
                                tool.type = typ

                            parameters.append(tool)

            # check if parameters is duplicated
            parameters_count = {}
            for parameter in parameters:
                if parameter.name not in parameters_count:
                    parameters_count[parameter.name] = 0
                parameters_count[parameter.name] += 1
            for name, count in parameters_count.items():
                if count > 1:
                    warning["duplicated_parameter"] = f"Parameter {name} is duplicated."

            # check if there is a operation id, use $path_$method as operation id if not
            if "operationId" not in interface["operation"]:
                # remove special characters like / to ensure the operation id is valid ^[a-zA-Z0-9_-]{1,64}$
                path = interface["path"]
                if interface["path"].startswith("/"):
                    path = interface["path"][1:]
                # remove special characters like / to ensure the operation id is valid ^[a-zA-Z0-9_-]{1,64}$
                path = re.sub(r"[^a-zA-Z0-9_-]", "", path)
                if not path:
                    path = str(uuid.uuid4())

                interface["operation"]["operationId"] = f'{path}_{interface["method"]}'

            bundles.append(
                ApiToolBundle(
                    server_url=server_url + interface["path"],
                    method=interface["method"],
                    summary=interface["operation"]["description"]
                    if "description" in interface["operation"]
                    else interface["operation"].get("summary", None),
                    operation_id=interface["operation"]["operationId"],
                    parameters=parameters,
                    author="",
                    icon=None,
                    openapi=interface["operation"],
                )
            )

        return bundles

    @staticmethod
    def _get_tool_parameter_type(parameter: dict) -> ToolParameter.ToolParameterType:
        parameter = parameter or {}
        typ = None
        if "type" in parameter:
            typ = parameter["type"]
        elif "schema" in parameter and "type" in parameter["schema"]:
            typ = parameter["schema"]["type"]

        if typ in {"integer", "number"}:
            return ToolParameter.ToolParameterType.NUMBER
        elif typ == "boolean":
            return ToolParameter.ToolParameterType.BOOLEAN
        elif typ == "string":
            return ToolParameter.ToolParameterType.STRING

    @staticmethod
<<<<<<< HEAD
    def parse_openapi_yaml_to_tool_bundle(yaml: str, extra_info: dict | None = None, warning: dict | None = None) -> list[ApiToolBundle]:
=======
    def parse_openapi_yaml_to_tool_bundle(
        yaml: str, extra_info: dict = None, warning: dict = None
    ) -> list[ApiToolBundle]:
>>>>>>> b6b1057a
        """
        parse openapi yaml to tool bundle

        :param yaml: the yaml string
        :return: the tool bundle
        """
        warning = warning if warning is not None else {}
        extra_info = extra_info if extra_info is not None else {}

        openapi: dict = safe_load(yaml)
        if openapi is None:
            raise ToolApiSchemaError("Invalid openapi yaml.")
        return ApiBasedToolSchemaParser.parse_openapi_to_tool_bundle(openapi, extra_info=extra_info, warning=warning)

    @staticmethod
    def parse_swagger_to_openapi(swagger: dict, extra_info: dict | None = None, warning: dict | None = None) -> dict:
        warning = warning or {}
        """
        parse swagger to openapi

        :param swagger: the swagger dict
        :return: the openapi dict
        """
        # convert swagger to openapi
        info = swagger.get("info", {"title": "Swagger", "description": "Swagger", "version": "1.0.0"})

        servers = swagger.get("servers", [])

        if len(servers) == 0:
            raise ToolApiSchemaError("No server found in the swagger yaml.")

        openapi = {
            "openapi": "3.0.0",
            "info": {
                "title": info.get("title", "Swagger"),
                "description": info.get("description", "Swagger"),
                "version": info.get("version", "1.0.0"),
            },
            "servers": swagger["servers"],
            "paths": {},
            "components": {"schemas": {}},
        }

        # check paths
        if "paths" not in swagger or len(swagger["paths"]) == 0:
            raise ToolApiSchemaError("No paths found in the swagger yaml.")

        # convert paths
        for path, path_item in swagger["paths"].items():
            openapi["paths"][path] = {}
            for method, operation in path_item.items():
                if "operationId" not in operation:
                    raise ToolApiSchemaError(f"No operationId found in operation {method} {path}.")

                if ("summary" not in operation or len(operation["summary"]) == 0) and (
                    "description" not in operation or len(operation["description"]) == 0
                ):
                    warning["missing_summary"] = f"No summary or description found in operation {method} {path}."

                openapi["paths"][path][method] = {
                    "operationId": operation["operationId"],
                    "summary": operation.get("summary", ""),
                    "description": operation.get("description", ""),
                    "parameters": operation.get("parameters", []),
                    "responses": operation.get("responses", {}),
                }

                if "requestBody" in operation:
                    openapi["paths"][path][method]["requestBody"] = operation["requestBody"]

        # convert definitions
        for name, definition in swagger["definitions"].items():
            openapi["components"]["schemas"][name] = definition

        return openapi

    @staticmethod
<<<<<<< HEAD
    def parse_openai_plugin_json_to_tool_bundle(json: str, extra_info: dict | None = None, warning: dict | None = None) -> list[ApiToolBundle]:
=======
    def parse_openai_plugin_json_to_tool_bundle(
        json: str, extra_info: dict = None, warning: dict = None
    ) -> list[ApiToolBundle]:
>>>>>>> b6b1057a
        """
        parse openapi plugin yaml to tool bundle

        :param json: the json string
        :return: the tool bundle
        """
        warning = warning if warning is not None else {}
        extra_info = extra_info if extra_info is not None else {}

        try:
            openai_plugin = json_loads(json)
            api = openai_plugin["api"]
            api_url = api["url"]
            api_type = api["type"]
        except:
            raise ToolProviderNotFoundError("Invalid openai plugin json.")

        if api_type != "openapi":
            raise ToolNotSupportedError("Only openapi is supported now.")

        # get openapi yaml
        response = get(api_url, headers={"User-Agent": "Mozilla/5.0 (Macintosh; Intel Mac OS X 10_15_7) "}, timeout=5)

        if response.status_code != 200:
            raise ToolProviderNotFoundError("cannot get openapi yaml from url.")

        return ApiBasedToolSchemaParser.parse_openapi_yaml_to_tool_bundle(
            response.text, extra_info=extra_info, warning=warning
        )

    @staticmethod
<<<<<<< HEAD
    def auto_parse_to_tool_bundle(content: str, extra_info: dict | None = None, warning: dict | None = None) -> tuple[list[ApiToolBundle], str]:
=======
    def auto_parse_to_tool_bundle(
        content: str, extra_info: dict = None, warning: dict = None
    ) -> tuple[list[ApiToolBundle], str]:
>>>>>>> b6b1057a
        """
        auto parse to tool bundle

        :param content: the content
        :return: tools bundle, schema_type
        """
        warning = warning if warning is not None else {}
        extra_info = extra_info if extra_info is not None else {}

        content = content.strip()
        loaded_content = None
        json_error = None
        yaml_error = None

        try:
            loaded_content = json_loads(content)
        except JSONDecodeError as e:
            json_error = e

        if loaded_content is None:
            try:
                loaded_content = safe_load(content)
            except YAMLError as e:
                yaml_error = e
        if loaded_content is None:
            raise ToolApiSchemaError(
                f"Invalid api schema, schema is neither json nor yaml. json error: {str(json_error)},"
                f" yaml error: {str(yaml_error)}"
            )

        swagger_error = None
        openapi_error = None
        openapi_plugin_error = None
        schema_type = None

        try:
            openapi = ApiBasedToolSchemaParser.parse_openapi_to_tool_bundle(
                loaded_content, extra_info=extra_info, warning=warning
            )
            schema_type = ApiProviderSchemaType.OPENAPI.value
            return openapi, schema_type
        except ToolApiSchemaError as e:
            openapi_error = e

        # openai parse error, fallback to swagger
        try:
            converted_swagger = ApiBasedToolSchemaParser.parse_swagger_to_openapi(
                loaded_content, extra_info=extra_info, warning=warning
            )
            schema_type = ApiProviderSchemaType.SWAGGER.value
            return ApiBasedToolSchemaParser.parse_openapi_to_tool_bundle(
                converted_swagger, extra_info=extra_info, warning=warning
            ), schema_type
        except ToolApiSchemaError as e:
            swagger_error = e

        # swagger parse error, fallback to openai plugin
        try:
            openapi_plugin = ApiBasedToolSchemaParser.parse_openai_plugin_json_to_tool_bundle(
                json_dumps(loaded_content), extra_info=extra_info, warning=warning
            )
            return openapi_plugin, ApiProviderSchemaType.OPENAI_PLUGIN.value
        except ToolNotSupportedError as e:
            # maybe it's not plugin at all
            openapi_plugin_error = e

        raise ToolApiSchemaError(
            f"Invalid api schema, openapi error: {str(openapi_error)}, swagger error: {str(swagger_error)},"
            f" openapi plugin error: {str(openapi_plugin_error)}"
        )<|MERGE_RESOLUTION|>--- conflicted
+++ resolved
@@ -15,13 +15,9 @@
 
 class ApiBasedToolSchemaParser:
     @staticmethod
-<<<<<<< HEAD
-    def parse_openapi_to_tool_bundle(openapi: dict, extra_info: dict | None = None, warning: dict | None = None) -> list[ApiToolBundle]:
-=======
     def parse_openapi_to_tool_bundle(
-        openapi: dict, extra_info: dict = None, warning: dict = None
+        openapi: dict, extra_info: dict | None = None, warning: dict | None = None
     ) -> list[ApiToolBundle]:
->>>>>>> b6b1057a
         warning = warning if warning is not None else {}
         extra_info = extra_info if extra_info is not None else {}
 
@@ -177,13 +173,9 @@
             return ToolParameter.ToolParameterType.STRING
 
     @staticmethod
-<<<<<<< HEAD
-    def parse_openapi_yaml_to_tool_bundle(yaml: str, extra_info: dict | None = None, warning: dict | None = None) -> list[ApiToolBundle]:
-=======
     def parse_openapi_yaml_to_tool_bundle(
-        yaml: str, extra_info: dict = None, warning: dict = None
+        yaml: str, extra_info: dict | None = None, warning: dict | None = None
     ) -> list[ApiToolBundle]:
->>>>>>> b6b1057a
         """
         parse openapi yaml to tool bundle
 
@@ -261,13 +253,9 @@
         return openapi
 
     @staticmethod
-<<<<<<< HEAD
-    def parse_openai_plugin_json_to_tool_bundle(json: str, extra_info: dict | None = None, warning: dict | None = None) -> list[ApiToolBundle]:
-=======
     def parse_openai_plugin_json_to_tool_bundle(
-        json: str, extra_info: dict = None, warning: dict = None
+        json: str, extra_info: dict | None = None, warning: dict | None = None
     ) -> list[ApiToolBundle]:
->>>>>>> b6b1057a
         """
         parse openapi plugin yaml to tool bundle
 
@@ -299,13 +287,9 @@
         )
 
     @staticmethod
-<<<<<<< HEAD
-    def auto_parse_to_tool_bundle(content: str, extra_info: dict | None = None, warning: dict | None = None) -> tuple[list[ApiToolBundle], str]:
-=======
     def auto_parse_to_tool_bundle(
-        content: str, extra_info: dict = None, warning: dict = None
+        content: str, extra_info: dict | None = None, warning: dict | None = None
     ) -> tuple[list[ApiToolBundle], str]:
->>>>>>> b6b1057a
         """
         auto parse to tool bundle
 
