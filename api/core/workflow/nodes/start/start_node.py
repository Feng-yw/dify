--- conflicted
+++ resolved
@@ -1,4 +1,3 @@
-from core.file.constants import add_dummy_output
 from core.workflow.constants import SYSTEM_VARIABLE_NODE_ID
 from core.workflow.entities.node_entities import NodeRunResult
 from core.workflow.nodes.base import BaseNode
@@ -24,11 +23,5 @@
         for var in system_inputs:
             node_inputs[SYSTEM_VARIABLE_NODE_ID + "." + var] = system_inputs[var]
         outputs = dict(node_inputs)
-<<<<<<< HEAD
-        # Need special handling for `Start` node, as all other output variables
-        # are treated as systemd variables.
-        add_dummy_output(outputs)
-=======
->>>>>>> 7a382a35
 
         return NodeRunResult(status=WorkflowNodeExecutionStatus.SUCCEEDED, inputs=node_inputs, outputs=outputs)