--- conflicted
+++ resolved
@@ -21,12 +21,8 @@
 from core.workflow.nodes.event import RunCompletedEvent, RunStreamChunkEvent
 from core.workflow.utils.variable_template_parser import VariableTemplateParser
 from extensions.ext_database import db
-<<<<<<< HEAD
-from models.tools import ToolFile
-=======
 from factories import file_factory
 from models import ToolFile
->>>>>>> 0c1307b0
 from models.workflow import WorkflowNodeExecutionStatus
 
 from .entities import ToolNodeData
@@ -197,22 +193,6 @@
                     if tool_file is None:
                         raise ToolFileError(f"Tool file {tool_file_id} does not exist")
 
-<<<<<<< HEAD
-                files.append(
-                    File(
-                        tenant_id=self.tenant_id,
-                        type=FileType.IMAGE,
-                        transfer_method=transfer_method,
-                        remote_url=url,
-                        related_id=tool_file_id,
-                        filename=filename,
-                        extension=ext,
-                        mime_type=mimetype,
-                        size=tool_file.size,
-                    )
-                )
-            elif message.type == ToolInvokeMessage.MessageType.BLOB:
-=======
                 mapping = {
                     "tool_file_id": tool_file_id,
                     "type": FileType.IMAGE,
@@ -223,9 +203,8 @@
                     mapping=mapping,
                     tenant_id=self.tenant_id,
                 )
-                result.append(file)
-            elif response.type == ToolInvokeMessage.MessageType.BLOB:
->>>>>>> 0c1307b0
+                files.append(file)
+            elif message.type == ToolInvokeMessage.MessageType.BLOB:
                 # get tool file id
                 assert isinstance(message.message, ToolInvokeMessage.TextMessage)
                 assert message.meta
@@ -235,7 +214,6 @@
                     stmt = select(ToolFile).where(ToolFile.id == tool_file_id)
                     tool_file = session.scalar(stmt)
                     if tool_file is None:
-<<<<<<< HEAD
                         raise ToolFileError(f"tool file {tool_file_id} not exists")
                 files.append(
                     File(
@@ -253,41 +231,6 @@
                 text += message.message.text + "\n"
                 yield RunStreamChunkEvent(
                     chunk_content=message.message.text, from_variable_selector=[self.node_id, "text"]
-=======
-                        raise ValueError(f"tool file {tool_file_id} not exists")
-                mapping = {
-                    "tool_file_id": tool_file_id,
-                    "type": FileType.IMAGE,
-                    "transfer_method": FileTransferMethod.TOOL_FILE,
-                }
-                file = file_factory.build_from_mapping(
-                    mapping=mapping,
-                    tenant_id=self.tenant_id,
-                )
-                result.append(file)
-            elif response.type == ToolInvokeMessage.MessageType.LINK:
-                url = str(response.message)
-                transfer_method = FileTransferMethod.TOOL_FILE
-                tool_file_id = url.split("/")[-1].split(".")[0]
-                with Session(db.engine) as session:
-                    stmt = select(ToolFile).where(ToolFile.id == tool_file_id)
-                    tool_file = session.scalar(stmt)
-                    if tool_file is None:
-                        raise ToolFileError(f"Tool file {tool_file_id} does not exist")
-                if "." in url:
-                    extension = "." + url.split("/")[-1].split(".")[1]
-                else:
-                    extension = ".bin"
-                mapping = {
-                    "tool_file_id": tool_file_id,
-                    "type": FileType.IMAGE,
-                    "transfer_method": transfer_method,
-                    "url": url,
-                }
-                file = file_factory.build_from_mapping(
-                    mapping=mapping,
-                    tenant_id=self.tenant_id,
->>>>>>> 0c1307b0
                 )
             elif message.type == ToolInvokeMessage.MessageType.JSON:
                 assert isinstance(message.message, ToolInvokeMessage.JsonMessage)
