--- conflicted
+++ resolved
@@ -70,12 +70,7 @@
 from models.model import App
 from models.workflow import Workflow
 from services.workflow_draft_variable_service import (
-<<<<<<< HEAD
-    WorkflowDraftVariableService,
-    should_save_output_variables_for_draft,
-=======
     DraftVariableSaver,
->>>>>>> 7a382a35
 )
 
 
@@ -83,9 +78,6 @@
     def __init__(self, queue_manager: AppQueueManager, variable_loader: VariableLoader = DUMMY_VARIABLE_LOADER) -> None:
         self.queue_manager = queue_manager
         self._variable_loader = variable_loader
-
-    def _get_app_id(self) -> str:
-        raise NotImplementedError("not implemented")
 
     def _get_app_id(self) -> str:
         raise NotImplementedError("not implemented")
@@ -407,25 +399,6 @@
                     in_loop_id=event.in_loop_id,
                 )
             )
-<<<<<<< HEAD
-
-            # FIXME(QuantumGhost): rely on private state of queue_manager is not ideal.
-            should_save = should_save_output_variables_for_draft(
-                self.queue_manager._invoke_from,
-                loop_id=event.in_loop_id,
-                iteration_id=event.in_iteration_id,
-            )
-            if should_save and outputs is not None:
-                with Session(bind=db.engine) as session:
-                    draft_var_srv = WorkflowDraftVariableService(session)
-                    draft_var_srv.save_output_variables(
-                        app_id=self._get_app_id(),
-                        node_id=event.node_id,
-                        node_type=event.node_type,
-                        output=outputs,
-                    )
-                    session.commit()
-=======
             with Session(bind=db.engine) as session, session.begin():
                 draft_var_saver = DraftVariableSaver(
                     session=session,
@@ -437,7 +410,6 @@
                     enclosing_node_id=event.in_loop_id or event.in_iteration_id or None,
                 )
                 draft_var_saver.save(outputs)
->>>>>>> 7a382a35
 
         elif isinstance(event, NodeRunFailedEvent):
             self._publish_event(
