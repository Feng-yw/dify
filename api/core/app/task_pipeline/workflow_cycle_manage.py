import json
import time
from collections.abc import Mapping, Sequence
from datetime import UTC, datetime
from typing import Any, Optional, Union, cast
from uuid import uuid4

from sqlalchemy import func, select
from sqlalchemy.orm import Session

from core.app.entities.app_invoke_entities import AdvancedChatAppGenerateEntity, InvokeFrom, WorkflowAppGenerateEntity
from core.app.entities.queue_entities import (
    QueueAgentLogEvent,
    QueueIterationCompletedEvent,
    QueueIterationNextEvent,
    QueueIterationStartEvent,
    QueueNodeExceptionEvent,
    QueueNodeFailedEvent,
    QueueNodeInIterationFailedEvent,
    QueueNodeRetryEvent,
    QueueNodeStartedEvent,
    QueueNodeSucceededEvent,
    QueueParallelBranchRunFailedEvent,
    QueueParallelBranchRunStartedEvent,
    QueueParallelBranchRunSucceededEvent,
)
from core.app.entities.task_entities import (
    AgentLogStreamResponse,
    IterationNodeCompletedStreamResponse,
    IterationNodeNextStreamResponse,
    IterationNodeStartStreamResponse,
    NodeFinishStreamResponse,
    NodeRetryStreamResponse,
    NodeStartStreamResponse,
    ParallelBranchFinishedStreamResponse,
    ParallelBranchStartStreamResponse,
    WorkflowFinishStreamResponse,
    WorkflowStartStreamResponse,
    WorkflowTaskState,
)
from core.file import FILE_MODEL_IDENTITY, File
from core.model_runtime.utils.encoders import jsonable_encoder
from core.ops.entities.trace_entity import TraceTaskName
from core.ops.ops_trace_manager import TraceQueueManager, TraceTask
from core.tools.tool_manager import ToolManager
from core.workflow.entities.node_entities import NodeRunMetadataKey
from core.workflow.enums import SystemVariableKey
from core.workflow.nodes import NodeType
from core.workflow.nodes.tool.entities import ToolNodeData
from core.workflow.workflow_entry import WorkflowEntry
from models.account import Account
from models.enums import CreatedByRole, WorkflowRunTriggeredFrom
from models.model import EndUser
from models.workflow import (
    Workflow,
    WorkflowNodeExecution,
    WorkflowNodeExecutionStatus,
    WorkflowNodeExecutionTriggeredFrom,
    WorkflowRun,
    WorkflowRunStatus,
)

from .exc import WorkflowNodeExecutionNotFoundError, WorkflowRunNotFoundError


class WorkflowCycleManage:
    _application_generate_entity: Union[AdvancedChatAppGenerateEntity, WorkflowAppGenerateEntity]
    _task_state: WorkflowTaskState
    _workflow_system_variables: dict[SystemVariableKey, Any]
<<<<<<< HEAD
    _wip_workflow_node_executions: dict[str, WorkflowNodeExecution]
    _wip_workflow_agent_logs: dict[str, list[AgentLogStreamResponse.Data]]
=======
>>>>>>> a5555f90

    def _handle_workflow_run_start(
        self,
        *,
        session: Session,
        workflow_id: str,
        user_id: str,
        created_by_role: CreatedByRole,
    ) -> WorkflowRun:
        workflow_stmt = select(Workflow).where(Workflow.id == workflow_id)
        workflow = session.scalar(workflow_stmt)
        if not workflow:
            raise ValueError(f"Workflow not found: {workflow_id}")

        max_sequence_stmt = select(func.max(WorkflowRun.sequence_number)).where(
            WorkflowRun.tenant_id == workflow.tenant_id,
            WorkflowRun.app_id == workflow.app_id,
        )
        max_sequence = session.scalar(max_sequence_stmt) or 0
        new_sequence_number = max_sequence + 1

        inputs = {**self._application_generate_entity.inputs}
        for key, value in (self._workflow_system_variables or {}).items():
            if key.value == "conversation":
                continue
            inputs[f"sys.{key.value}"] = value

        triggered_from = (
            WorkflowRunTriggeredFrom.DEBUGGING
            if self._application_generate_entity.invoke_from == InvokeFrom.DEBUGGER
            else WorkflowRunTriggeredFrom.APP_RUN
        )

        # handle special values
        inputs = dict(WorkflowEntry.handle_special_values(inputs) or {})

        # init workflow run
        workflow_run_id = str(self._workflow_system_variables.get(SystemVariableKey.WORKFLOW_RUN_ID, uuid4()))

        workflow_run = WorkflowRun()
        workflow_run.id = workflow_run_id
        workflow_run.tenant_id = workflow.tenant_id
        workflow_run.app_id = workflow.app_id
        workflow_run.sequence_number = new_sequence_number
        workflow_run.workflow_id = workflow.id
        workflow_run.type = workflow.type
        workflow_run.triggered_from = triggered_from.value
        workflow_run.version = workflow.version
        workflow_run.graph = workflow.graph
        workflow_run.inputs = json.dumps(inputs)
        workflow_run.status = WorkflowRunStatus.RUNNING
        workflow_run.created_by_role = created_by_role
        workflow_run.created_by = user_id
        workflow_run.created_at = datetime.now(UTC).replace(tzinfo=None)

        session.add(workflow_run)

        return workflow_run

    def _handle_workflow_run_success(
        self,
        *,
        session: Session,
        workflow_run_id: str,
        start_at: float,
        total_tokens: int,
        total_steps: int,
        outputs: Mapping[str, Any] | None = None,
        conversation_id: Optional[str] = None,
        trace_manager: Optional[TraceQueueManager] = None,
    ) -> WorkflowRun:
        """
        Workflow run success
        :param workflow_run: workflow run
        :param start_at: start time
        :param total_tokens: total tokens
        :param total_steps: total steps
        :param outputs: outputs
        :param conversation_id: conversation id
        :return:
        """
        workflow_run = self._get_workflow_run(session=session, workflow_run_id=workflow_run_id)

        outputs = WorkflowEntry.handle_special_values(outputs)

        workflow_run.status = WorkflowRunStatus.SUCCEEDED.value
        workflow_run.outputs = json.dumps(outputs or {})
        workflow_run.elapsed_time = time.perf_counter() - start_at
        workflow_run.total_tokens = total_tokens
        workflow_run.total_steps = total_steps
        workflow_run.finished_at = datetime.now(UTC).replace(tzinfo=None)

        if trace_manager:
            trace_manager.add_trace_task(
                TraceTask(
                    TraceTaskName.WORKFLOW_TRACE,
                    workflow_run=workflow_run,
                    conversation_id=conversation_id,
                    user_id=trace_manager.user_id,
                )
            )

        return workflow_run

    def _handle_workflow_run_partial_success(
        self,
        *,
        session: Session,
        workflow_run_id: str,
        start_at: float,
        total_tokens: int,
        total_steps: int,
        outputs: Mapping[str, Any] | None = None,
        exceptions_count: int = 0,
        conversation_id: Optional[str] = None,
        trace_manager: Optional[TraceQueueManager] = None,
    ) -> WorkflowRun:
        workflow_run = self._get_workflow_run(session=session, workflow_run_id=workflow_run_id)
        outputs = WorkflowEntry.handle_special_values(dict(outputs) if outputs else None)

        workflow_run.status = WorkflowRunStatus.PARTIAL_SUCCESSED.value
        workflow_run.outputs = json.dumps(outputs or {})
        workflow_run.elapsed_time = time.perf_counter() - start_at
        workflow_run.total_tokens = total_tokens
        workflow_run.total_steps = total_steps
        workflow_run.finished_at = datetime.now(UTC).replace(tzinfo=None)
        workflow_run.exceptions_count = exceptions_count

        if trace_manager:
            trace_manager.add_trace_task(
                TraceTask(
                    TraceTaskName.WORKFLOW_TRACE,
                    workflow_run=workflow_run,
                    conversation_id=conversation_id,
                    user_id=trace_manager.user_id,
                )
            )

        return workflow_run

    def _handle_workflow_run_failed(
        self,
        *,
        session: Session,
        workflow_run_id: str,
        start_at: float,
        total_tokens: int,
        total_steps: int,
        status: WorkflowRunStatus,
        error: str,
        conversation_id: Optional[str] = None,
        trace_manager: Optional[TraceQueueManager] = None,
        exceptions_count: int = 0,
    ) -> WorkflowRun:
        """
        Workflow run failed
        :param workflow_run: workflow run
        :param start_at: start time
        :param total_tokens: total tokens
        :param total_steps: total steps
        :param status: status
        :param error: error message
        :return:
        """
        workflow_run = self._get_workflow_run(session=session, workflow_run_id=workflow_run_id)

        workflow_run.status = status.value
        workflow_run.error = error
        workflow_run.elapsed_time = time.perf_counter() - start_at
        workflow_run.total_tokens = total_tokens
        workflow_run.total_steps = total_steps
        workflow_run.finished_at = datetime.now(UTC).replace(tzinfo=None)
        workflow_run.exceptions_count = exceptions_count

        stmt = select(WorkflowNodeExecution).where(
            WorkflowNodeExecution.tenant_id == workflow_run.tenant_id,
            WorkflowNodeExecution.app_id == workflow_run.app_id,
            WorkflowNodeExecution.workflow_id == workflow_run.workflow_id,
            WorkflowNodeExecution.triggered_from == WorkflowNodeExecutionTriggeredFrom.WORKFLOW_RUN.value,
            WorkflowNodeExecution.workflow_run_id == workflow_run.id,
            WorkflowNodeExecution.status == WorkflowNodeExecutionStatus.RUNNING.value,
        )

        running_workflow_node_executions = session.scalars(stmt).all()

        for workflow_node_execution in running_workflow_node_executions:
            workflow_node_execution.status = WorkflowNodeExecutionStatus.FAILED.value
            workflow_node_execution.error = error
            workflow_node_execution.finished_at = datetime.now(UTC).replace(tzinfo=None)
            workflow_node_execution.elapsed_time = (
                workflow_node_execution.finished_at - workflow_node_execution.created_at
            ).total_seconds()

        if trace_manager:
            trace_manager.add_trace_task(
                TraceTask(
                    TraceTaskName.WORKFLOW_TRACE,
                    workflow_run=workflow_run,
                    conversation_id=conversation_id,
                    user_id=trace_manager.user_id,
                )
            )

        return workflow_run

    def _handle_node_execution_start(
        self, *, session: Session, workflow_run: WorkflowRun, event: QueueNodeStartedEvent
    ) -> WorkflowNodeExecution:
        workflow_node_execution = WorkflowNodeExecution()
        workflow_node_execution.id = event.node_execution_id
        workflow_node_execution.tenant_id = workflow_run.tenant_id
        workflow_node_execution.app_id = workflow_run.app_id
        workflow_node_execution.workflow_id = workflow_run.workflow_id
        workflow_node_execution.triggered_from = WorkflowNodeExecutionTriggeredFrom.WORKFLOW_RUN.value
        workflow_node_execution.workflow_run_id = workflow_run.id
        workflow_node_execution.predecessor_node_id = event.predecessor_node_id
        workflow_node_execution.index = event.node_run_index
        workflow_node_execution.node_execution_id = event.node_execution_id
        workflow_node_execution.node_id = event.node_id
        workflow_node_execution.node_type = event.node_type.value
        workflow_node_execution.title = event.node_data.title
        workflow_node_execution.status = WorkflowNodeExecutionStatus.RUNNING.value
        workflow_node_execution.created_by_role = workflow_run.created_by_role
        workflow_node_execution.created_by = workflow_run.created_by
        workflow_node_execution.execution_metadata = json.dumps(
            {
                NodeRunMetadataKey.PARALLEL_MODE_RUN_ID: event.parallel_mode_run_id,
                NodeRunMetadataKey.ITERATION_ID: event.in_iteration_id,
            }
        )
        workflow_node_execution.created_at = datetime.now(UTC).replace(tzinfo=None)

        session.add(workflow_node_execution)
        return workflow_node_execution

    def _handle_workflow_node_execution_success(
        self, *, session: Session, event: QueueNodeSucceededEvent
    ) -> WorkflowNodeExecution:
        workflow_node_execution = self._get_workflow_node_execution(
            session=session, node_execution_id=event.node_execution_id
        )
        inputs = WorkflowEntry.handle_special_values(event.inputs)
        process_data = WorkflowEntry.handle_special_values(event.process_data)
        outputs = WorkflowEntry.handle_special_values(event.outputs)
        execution_metadata_dict = dict(event.execution_metadata or {})
        execution_metadata = json.dumps(jsonable_encoder(execution_metadata_dict)) if execution_metadata_dict else None
        finished_at = datetime.now(UTC).replace(tzinfo=None)
        elapsed_time = (finished_at - event.start_at).total_seconds()

        process_data = WorkflowEntry.handle_special_values(event.process_data)

        workflow_node_execution.status = WorkflowNodeExecutionStatus.SUCCEEDED.value
        workflow_node_execution.inputs = json.dumps(inputs) if inputs else None
        workflow_node_execution.process_data = json.dumps(process_data) if process_data else None
        workflow_node_execution.outputs = json.dumps(outputs) if outputs else None
        workflow_node_execution.execution_metadata = execution_metadata
        workflow_node_execution.finished_at = finished_at
        workflow_node_execution.elapsed_time = elapsed_time

        return workflow_node_execution

    def _handle_workflow_node_execution_failed(
        self,
        *,
        session: Session,
        event: QueueNodeFailedEvent | QueueNodeInIterationFailedEvent | QueueNodeExceptionEvent,
    ) -> WorkflowNodeExecution:
        """
        Workflow node execution failed
        :param event: queue node failed event
        :return:
        """
        workflow_node_execution = self._get_workflow_node_execution(
            session=session, node_execution_id=event.node_execution_id
        )

        inputs = WorkflowEntry.handle_special_values(event.inputs)
        process_data = WorkflowEntry.handle_special_values(event.process_data)
        outputs = WorkflowEntry.handle_special_values(event.outputs)
        finished_at = datetime.now(UTC).replace(tzinfo=None)
        elapsed_time = (finished_at - event.start_at).total_seconds()
        execution_metadata = (
            json.dumps(jsonable_encoder(event.execution_metadata)) if event.execution_metadata else None
        )
        process_data = WorkflowEntry.handle_special_values(event.process_data)
        workflow_node_execution.status = (
            WorkflowNodeExecutionStatus.FAILED.value
            if not isinstance(event, QueueNodeExceptionEvent)
            else WorkflowNodeExecutionStatus.EXCEPTION.value
        )
        workflow_node_execution.error = event.error
        workflow_node_execution.inputs = json.dumps(inputs) if inputs else None
        workflow_node_execution.process_data = json.dumps(process_data) if process_data else None
        workflow_node_execution.outputs = json.dumps(outputs) if outputs else None
        workflow_node_execution.finished_at = finished_at
        workflow_node_execution.elapsed_time = elapsed_time
        workflow_node_execution.execution_metadata = execution_metadata

        return workflow_node_execution

    def _handle_workflow_node_execution_retried(
        self, *, session: Session, workflow_run: WorkflowRun, event: QueueNodeRetryEvent
    ) -> WorkflowNodeExecution:
        """
        Workflow node execution failed
        :param event: queue node failed event
        :return:
        """
        created_at = event.start_at
        finished_at = datetime.now(UTC).replace(tzinfo=None)
        elapsed_time = (finished_at - created_at).total_seconds()
        inputs = WorkflowEntry.handle_special_values(event.inputs)
        outputs = WorkflowEntry.handle_special_values(event.outputs)
        origin_metadata = {
            NodeRunMetadataKey.ITERATION_ID: event.in_iteration_id,
            NodeRunMetadataKey.PARALLEL_MODE_RUN_ID: event.parallel_mode_run_id,
        }
        merged_metadata = (
            {**jsonable_encoder(event.execution_metadata), **origin_metadata}
            if event.execution_metadata is not None
            else origin_metadata
        )
        execution_metadata = json.dumps(merged_metadata)

        workflow_node_execution = WorkflowNodeExecution()
        workflow_node_execution.id = event.node_execution_id
        workflow_node_execution.tenant_id = workflow_run.tenant_id
        workflow_node_execution.app_id = workflow_run.app_id
        workflow_node_execution.workflow_id = workflow_run.workflow_id
        workflow_node_execution.triggered_from = WorkflowNodeExecutionTriggeredFrom.WORKFLOW_RUN.value
        workflow_node_execution.workflow_run_id = workflow_run.id
        workflow_node_execution.predecessor_node_id = event.predecessor_node_id
        workflow_node_execution.node_execution_id = event.node_execution_id
        workflow_node_execution.node_id = event.node_id
        workflow_node_execution.node_type = event.node_type.value
        workflow_node_execution.title = event.node_data.title
        workflow_node_execution.status = WorkflowNodeExecutionStatus.RETRY.value
        workflow_node_execution.created_by_role = workflow_run.created_by_role
        workflow_node_execution.created_by = workflow_run.created_by
        workflow_node_execution.created_at = created_at
        workflow_node_execution.finished_at = finished_at
        workflow_node_execution.elapsed_time = elapsed_time
        workflow_node_execution.error = event.error
        workflow_node_execution.inputs = json.dumps(inputs) if inputs else None
        workflow_node_execution.outputs = json.dumps(outputs) if outputs else None
        workflow_node_execution.execution_metadata = execution_metadata
        workflow_node_execution.index = event.node_run_index

        session.add(workflow_node_execution)
        return workflow_node_execution

    #################################################
    #             to stream responses               #
    #################################################

    def _workflow_start_to_stream_response(
        self,
        *,
        session: Session,
        task_id: str,
        workflow_run: WorkflowRun,
    ) -> WorkflowStartStreamResponse:
        # receive session to make sure the workflow_run won't be expired, need a more elegant way to handle this
        _ = session
        return WorkflowStartStreamResponse(
            task_id=task_id,
            workflow_run_id=workflow_run.id,
            data=WorkflowStartStreamResponse.Data(
                id=workflow_run.id,
                workflow_id=workflow_run.workflow_id,
                sequence_number=workflow_run.sequence_number,
                inputs=dict(workflow_run.inputs_dict or {}),
                created_at=int(workflow_run.created_at.timestamp()),
            ),
        )

    def _workflow_finish_to_stream_response(
        self,
        *,
        session: Session,
        task_id: str,
        workflow_run: WorkflowRun,
    ) -> WorkflowFinishStreamResponse:
        created_by = None
        if workflow_run.created_by_role == CreatedByRole.ACCOUNT:
            stmt = select(Account).where(Account.id == workflow_run.created_by)
            account = session.scalar(stmt)
            if account:
                created_by = {
                    "id": account.id,
                    "name": account.name,
                    "email": account.email,
                }
        elif workflow_run.created_by_role == CreatedByRole.END_USER:
            stmt = select(EndUser).where(EndUser.id == workflow_run.created_by)
            end_user = session.scalar(stmt)
            if end_user:
                created_by = {
                    "id": end_user.id,
                    "user": end_user.session_id,
                }
        else:
            raise NotImplementedError(f"unknown created_by_role: {workflow_run.created_by_role}")

        return WorkflowFinishStreamResponse(
            task_id=task_id,
            workflow_run_id=workflow_run.id,
            data=WorkflowFinishStreamResponse.Data(
                id=workflow_run.id,
                workflow_id=workflow_run.workflow_id,
                sequence_number=workflow_run.sequence_number,
                status=workflow_run.status,
                outputs=dict(workflow_run.outputs_dict) if workflow_run.outputs_dict else None,
                error=workflow_run.error,
                elapsed_time=workflow_run.elapsed_time,
                total_tokens=workflow_run.total_tokens,
                total_steps=workflow_run.total_steps,
                created_by=created_by,
                created_at=int(workflow_run.created_at.timestamp()),
                finished_at=int(workflow_run.finished_at.timestamp()),
                files=self._fetch_files_from_node_outputs(dict(workflow_run.outputs_dict)),
                exceptions_count=workflow_run.exceptions_count,
            ),
        )

    def _workflow_node_start_to_stream_response(
        self,
        *,
        session: Session,
        event: QueueNodeStartedEvent,
        task_id: str,
        workflow_node_execution: WorkflowNodeExecution,
    ) -> Optional[NodeStartStreamResponse]:
        # receive session to make sure the workflow_run won't be expired, need a more elegant way to handle this
        _ = session

        if workflow_node_execution.node_type in {NodeType.ITERATION.value, NodeType.LOOP.value}:
            return None
        if not workflow_node_execution.workflow_run_id:
            return None

        response = NodeStartStreamResponse(
            task_id=task_id,
            workflow_run_id=workflow_node_execution.workflow_run_id,
            data=NodeStartStreamResponse.Data(
                id=workflow_node_execution.id,
                node_id=workflow_node_execution.node_id,
                node_type=workflow_node_execution.node_type,
                title=workflow_node_execution.title,
                index=workflow_node_execution.index,
                predecessor_node_id=workflow_node_execution.predecessor_node_id,
                inputs=workflow_node_execution.inputs_dict,
                created_at=int(workflow_node_execution.created_at.timestamp()),
                parallel_id=event.parallel_id,
                parallel_start_node_id=event.parallel_start_node_id,
                parent_parallel_id=event.parent_parallel_id,
                parent_parallel_start_node_id=event.parent_parallel_start_node_id,
                iteration_id=event.in_iteration_id,
                parallel_run_id=event.parallel_mode_run_id,
            ),
        )

        # extras logic
        if event.node_type == NodeType.TOOL:
            node_data = cast(ToolNodeData, event.node_data)
            response.data.extras["icon"] = ToolManager.get_tool_icon(
                tenant_id=self._application_generate_entity.app_config.tenant_id,
                provider_type=node_data.provider_type,
                provider_id=node_data.provider_id,
            )

        return response

    def _workflow_node_finish_to_stream_response(
        self,
        *,
        session: Session,
        event: QueueNodeSucceededEvent
        | QueueNodeFailedEvent
        | QueueNodeInIterationFailedEvent
        | QueueNodeExceptionEvent,
        task_id: str,
        workflow_node_execution: WorkflowNodeExecution,
    ) -> Optional[NodeFinishStreamResponse]:
        # receive session to make sure the workflow_run won't be expired, need a more elegant way to handle this
        _ = session
        if workflow_node_execution.node_type in {NodeType.ITERATION.value, NodeType.LOOP.value}:
            return None
        if not workflow_node_execution.workflow_run_id:
            return None
        if not workflow_node_execution.finished_at:
            return None

        return NodeFinishStreamResponse(
            task_id=task_id,
            workflow_run_id=workflow_node_execution.workflow_run_id,
            data=NodeFinishStreamResponse.Data(
                id=workflow_node_execution.id,
                node_id=workflow_node_execution.node_id,
                node_type=workflow_node_execution.node_type,
                index=workflow_node_execution.index,
                title=workflow_node_execution.title,
                predecessor_node_id=workflow_node_execution.predecessor_node_id,
                inputs=workflow_node_execution.inputs_dict,
                process_data=workflow_node_execution.process_data_dict,
                outputs=workflow_node_execution.outputs_dict,
                status=workflow_node_execution.status,
                error=workflow_node_execution.error,
                elapsed_time=workflow_node_execution.elapsed_time,
                execution_metadata=workflow_node_execution.execution_metadata_dict,
                created_at=int(workflow_node_execution.created_at.timestamp()),
                finished_at=int(workflow_node_execution.finished_at.timestamp()),
                files=self._fetch_files_from_node_outputs(workflow_node_execution.outputs_dict or {}),
                parallel_id=event.parallel_id,
                parallel_start_node_id=event.parallel_start_node_id,
                parent_parallel_id=event.parent_parallel_id,
                parent_parallel_start_node_id=event.parent_parallel_start_node_id,
                iteration_id=event.in_iteration_id,
            ),
        )

    def _workflow_node_retry_to_stream_response(
        self,
        *,
        session: Session,
        event: QueueNodeRetryEvent,
        task_id: str,
        workflow_node_execution: WorkflowNodeExecution,
    ) -> Optional[Union[NodeRetryStreamResponse, NodeFinishStreamResponse]]:
        # receive session to make sure the workflow_run won't be expired, need a more elegant way to handle this
        _ = session
        if workflow_node_execution.node_type in {NodeType.ITERATION.value, NodeType.LOOP.value}:
            return None
        if not workflow_node_execution.workflow_run_id:
            return None
        if not workflow_node_execution.finished_at:
            return None

        return NodeRetryStreamResponse(
            task_id=task_id,
            workflow_run_id=workflow_node_execution.workflow_run_id,
            data=NodeRetryStreamResponse.Data(
                id=workflow_node_execution.id,
                node_id=workflow_node_execution.node_id,
                node_type=workflow_node_execution.node_type,
                index=workflow_node_execution.index,
                title=workflow_node_execution.title,
                predecessor_node_id=workflow_node_execution.predecessor_node_id,
                inputs=workflow_node_execution.inputs_dict,
                process_data=workflow_node_execution.process_data_dict,
                outputs=workflow_node_execution.outputs_dict,
                status=workflow_node_execution.status,
                error=workflow_node_execution.error,
                elapsed_time=workflow_node_execution.elapsed_time,
                execution_metadata=workflow_node_execution.execution_metadata_dict,
                created_at=int(workflow_node_execution.created_at.timestamp()),
                finished_at=int(workflow_node_execution.finished_at.timestamp()),
                files=self._fetch_files_from_node_outputs(workflow_node_execution.outputs_dict or {}),
                parallel_id=event.parallel_id,
                parallel_start_node_id=event.parallel_start_node_id,
                parent_parallel_id=event.parent_parallel_id,
                parent_parallel_start_node_id=event.parent_parallel_start_node_id,
                iteration_id=event.in_iteration_id,
                retry_index=event.retry_index,
            ),
        )

    def _workflow_parallel_branch_start_to_stream_response(
        self, *, session: Session, task_id: str, workflow_run: WorkflowRun, event: QueueParallelBranchRunStartedEvent
    ) -> ParallelBranchStartStreamResponse:
        # receive session to make sure the workflow_run won't be expired, need a more elegant way to handle this
        _ = session
        return ParallelBranchStartStreamResponse(
            task_id=task_id,
            workflow_run_id=workflow_run.id,
            data=ParallelBranchStartStreamResponse.Data(
                parallel_id=event.parallel_id,
                parallel_branch_id=event.parallel_start_node_id,
                parent_parallel_id=event.parent_parallel_id,
                parent_parallel_start_node_id=event.parent_parallel_start_node_id,
                iteration_id=event.in_iteration_id,
                created_at=int(time.time()),
            ),
        )

    def _workflow_parallel_branch_finished_to_stream_response(
        self,
        *,
        session: Session,
        task_id: str,
        workflow_run: WorkflowRun,
        event: QueueParallelBranchRunSucceededEvent | QueueParallelBranchRunFailedEvent,
    ) -> ParallelBranchFinishedStreamResponse:
        # receive session to make sure the workflow_run won't be expired, need a more elegant way to handle this
        _ = session
        return ParallelBranchFinishedStreamResponse(
            task_id=task_id,
            workflow_run_id=workflow_run.id,
            data=ParallelBranchFinishedStreamResponse.Data(
                parallel_id=event.parallel_id,
                parallel_branch_id=event.parallel_start_node_id,
                parent_parallel_id=event.parent_parallel_id,
                parent_parallel_start_node_id=event.parent_parallel_start_node_id,
                iteration_id=event.in_iteration_id,
                status="succeeded" if isinstance(event, QueueParallelBranchRunSucceededEvent) else "failed",
                error=event.error if isinstance(event, QueueParallelBranchRunFailedEvent) else None,
                created_at=int(time.time()),
            ),
        )

    def _workflow_iteration_start_to_stream_response(
        self, *, session: Session, task_id: str, workflow_run: WorkflowRun, event: QueueIterationStartEvent
    ) -> IterationNodeStartStreamResponse:
        # receive session to make sure the workflow_run won't be expired, need a more elegant way to handle this
        _ = session
        return IterationNodeStartStreamResponse(
            task_id=task_id,
            workflow_run_id=workflow_run.id,
            data=IterationNodeStartStreamResponse.Data(
                id=event.node_id,
                node_id=event.node_id,
                node_type=event.node_type.value,
                title=event.node_data.title,
                created_at=int(time.time()),
                extras={},
                inputs=event.inputs or {},
                metadata=event.metadata or {},
                parallel_id=event.parallel_id,
                parallel_start_node_id=event.parallel_start_node_id,
            ),
        )

    def _workflow_iteration_next_to_stream_response(
        self, *, session: Session, task_id: str, workflow_run: WorkflowRun, event: QueueIterationNextEvent
    ) -> IterationNodeNextStreamResponse:
        # receive session to make sure the workflow_run won't be expired, need a more elegant way to handle this
        _ = session
        return IterationNodeNextStreamResponse(
            task_id=task_id,
            workflow_run_id=workflow_run.id,
            data=IterationNodeNextStreamResponse.Data(
                id=event.node_id,
                node_id=event.node_id,
                node_type=event.node_type.value,
                title=event.node_data.title,
                index=event.index,
                pre_iteration_output=event.output,
                created_at=int(time.time()),
                extras={},
                parallel_id=event.parallel_id,
                parallel_start_node_id=event.parallel_start_node_id,
                parallel_mode_run_id=event.parallel_mode_run_id,
                duration=event.duration,
            ),
        )

    def _workflow_iteration_completed_to_stream_response(
        self, *, session: Session, task_id: str, workflow_run: WorkflowRun, event: QueueIterationCompletedEvent
    ) -> IterationNodeCompletedStreamResponse:
        # receive session to make sure the workflow_run won't be expired, need a more elegant way to handle this
        _ = session
        return IterationNodeCompletedStreamResponse(
            task_id=task_id,
            workflow_run_id=workflow_run.id,
            data=IterationNodeCompletedStreamResponse.Data(
                id=event.node_id,
                node_id=event.node_id,
                node_type=event.node_type.value,
                title=event.node_data.title,
                outputs=event.outputs,
                created_at=int(time.time()),
                extras={},
                inputs=event.inputs or {},
                status=WorkflowNodeExecutionStatus.SUCCEEDED
                if event.error is None
                else WorkflowNodeExecutionStatus.FAILED,
                error=None,
                elapsed_time=(datetime.now(UTC).replace(tzinfo=None) - event.start_at).total_seconds(),
                total_tokens=event.metadata.get("total_tokens", 0) if event.metadata else 0,
                execution_metadata=event.metadata,
                finished_at=int(time.time()),
                steps=event.steps,
                parallel_id=event.parallel_id,
                parallel_start_node_id=event.parallel_start_node_id,
            ),
        )

    def _fetch_files_from_node_outputs(self, outputs_dict: Mapping[str, Any]) -> Sequence[Mapping[str, Any]]:
        """
        Fetch files from node outputs
        :param outputs_dict: node outputs dict
        :return:
        """
        if not outputs_dict:
            return []

        files = [self._fetch_files_from_variable_value(output_value) for output_value in outputs_dict.values()]
        # Remove None
        files = [file for file in files if file]
        # Flatten list
        # Flatten the list of sequences into a single list of mappings
        flattened_files = [file for sublist in files if sublist for file in sublist]

        # Convert to tuple to match Sequence type
        return tuple(flattened_files)

    def _fetch_files_from_variable_value(self, value: Union[dict, list]) -> Sequence[Mapping[str, Any]]:
        """
        Fetch files from variable value
        :param value: variable value
        :return:
        """
        if not value:
            return []

        files = []
        if isinstance(value, list):
            for item in value:
                file = self._get_file_var_from_value(item)
                if file:
                    files.append(file)
        elif isinstance(value, dict):
            file = self._get_file_var_from_value(value)
            if file:
                files.append(file)

        return files

    def _get_file_var_from_value(self, value: Union[dict, list]) -> Mapping[str, Any] | None:
        """
        Get file var from value
        :param value: variable value
        :return:
        """
        if not value:
            return None

        if isinstance(value, dict) and value.get("dify_model_identity") == FILE_MODEL_IDENTITY:
            return value
        elif isinstance(value, File):
            return value.to_dict()

        return None

    def _get_workflow_run(self, *, session: Session, workflow_run_id: str) -> WorkflowRun:
        """
        Refetch workflow run
        :param workflow_run_id: workflow run id
        :return:
        """
        stmt = select(WorkflowRun).where(WorkflowRun.id == workflow_run_id)
        workflow_run = session.scalar(stmt)
        if not workflow_run:
            raise WorkflowRunNotFoundError(workflow_run_id)

        return workflow_run

    def _get_workflow_node_execution(self, session: Session, node_execution_id: str) -> WorkflowNodeExecution:
        stmt = select(WorkflowNodeExecution).where(WorkflowNodeExecution.id == node_execution_id)
        workflow_node_execution = session.scalar(stmt)
        if not workflow_node_execution:
            raise WorkflowNodeExecutionNotFoundError(node_execution_id)

        return workflow_node_execution

    def _handle_agent_log(self, task_id: str, event: QueueAgentLogEvent) -> AgentLogStreamResponse:
        """
        Handle agent log
        :param task_id: task id
        :param event: agent log event
        :return:
        """
        return AgentLogStreamResponse(
            task_id=task_id,
            data=AgentLogStreamResponse.Data(
                node_execution_id=event.node_execution_id,
                id=event.id,
                parent_id=event.parent_id,
                label=event.label,
                error=event.error,
                status=event.status,
                data=event.data,
            ),
        )<|MERGE_RESOLUTION|>--- conflicted
+++ resolved
@@ -67,11 +67,6 @@
     _application_generate_entity: Union[AdvancedChatAppGenerateEntity, WorkflowAppGenerateEntity]
     _task_state: WorkflowTaskState
     _workflow_system_variables: dict[SystemVariableKey, Any]
-<<<<<<< HEAD
-    _wip_workflow_node_executions: dict[str, WorkflowNodeExecution]
-    _wip_workflow_agent_logs: dict[str, list[AgentLogStreamResponse.Data]]
-=======
->>>>>>> a5555f90
 
     def _handle_workflow_run_start(
         self,
