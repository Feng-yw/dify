--- conflicted
+++ resolved
@@ -1,7 +1,4 @@
-<<<<<<< HEAD
-=======
 import math
->>>>>>> 7a382a35
 from dataclasses import dataclass
 from uuid import uuid4
 
@@ -236,15 +233,11 @@
 @given(_scalar_value())
 def test_build_segment_and_extract_values_for_scalar_types(value):
     seg = variable_factory.build_segment(value)
-<<<<<<< HEAD
-    assert seg.value == value
-=======
     # nan == nan yields false, so we need to use `math.isnan` to check `seg.value` here.
     if isinstance(value, float) and math.isnan(value):
         assert math.isnan(seg.value)
     else:
         assert seg.value == value
->>>>>>> 7a382a35
 
 
 @given(st.lists(_scalar_value()))
