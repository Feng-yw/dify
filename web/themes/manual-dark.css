html[data-theme="dark"] {
  --color-chatbot-bg: linear-gradient(
    180deg,
    rgba(34, 34, 37, 0.9) 0%,
    rgba(29, 29, 32, 0.9) 90.48%
  );
  --color-chat-bubble-bg: linear-gradient(
    180deg,
    rgba(200, 206, 218, 0.08) 0%,
    rgba(200, 206, 218, 0.02) 100%
  );
  --color-workflow-process-bg: linear-gradient(
    90deg,
    rgba(24, 24, 27, 0.25) 0%,
    rgba(24, 24, 27, 0.04) 100%
  );
<<<<<<< HEAD
  --color-marketplace-divider-bg: linear-gradient(
    90deg,
    rgba(200, 206, 218, 0.14) 0%,
    rgba(0, 0, 0, 0) 100%
  );
  --color-marketplace-plugin-empty: linear-gradient(
    180deg,
    rgba(0, 0, 0, 0) 0%,
    #222225 100%
  );
  --color-toast-success-bg: linear-gradient(
    92deg,
    rgba(23, 178, 106, 0.3) 0%,
    rgba(0, 0, 0, 0) 100%
  );
  --color-toast-warning-bg: linear-gradient(
    92deg,
    rgba(247, 144, 9, 0.3) 0%,
    rgba(0, 0, 0, 0) 100%
  );
  --color-toast-error-bg: linear-gradient(
    92deg,
    rgba(240, 68, 56, 0.3) 0%,
    rgba(0, 0, 0, 0) 100%
  );
  --color-toast-info-bg: linear-gradient(
    92deg,
    rgba(11, 165, 236, 0.3) 0%,
=======
  --color-account-teams-bg: linear-gradient(
    271deg,
    rgba(34, 34, 37, 0.9) -0.1%,
    rgba(29, 29, 32, 0.9) 98.26%
  );
  --mask-top2bottom-gray-50-to-transparent: linear-gradient(
    180deg,
    rgba(24, 24, 27, 0.08) 0%,
>>>>>>> 70dd69d5
    rgba(0, 0, 0, 0) 100%
  );
}<|MERGE_RESOLUTION|>--- conflicted
+++ resolved
@@ -1,58 +1,34 @@
 html[data-theme="dark"] {
-  --color-chatbot-bg: linear-gradient(
-    180deg,
-    rgba(34, 34, 37, 0.9) 0%,
-    rgba(29, 29, 32, 0.9) 90.48%
-  );
-  --color-chat-bubble-bg: linear-gradient(
-    180deg,
-    rgba(200, 206, 218, 0.08) 0%,
-    rgba(200, 206, 218, 0.02) 100%
-  );
-  --color-workflow-process-bg: linear-gradient(
-    90deg,
-    rgba(24, 24, 27, 0.25) 0%,
-    rgba(24, 24, 27, 0.04) 100%
-  );
-<<<<<<< HEAD
-  --color-marketplace-divider-bg: linear-gradient(
-    90deg,
-    rgba(200, 206, 218, 0.14) 0%,
-    rgba(0, 0, 0, 0) 100%
-  );
-  --color-marketplace-plugin-empty: linear-gradient(
-    180deg,
-    rgba(0, 0, 0, 0) 0%,
-    #222225 100%
-  );
-  --color-toast-success-bg: linear-gradient(
-    92deg,
-    rgba(23, 178, 106, 0.3) 0%,
-    rgba(0, 0, 0, 0) 100%
-  );
-  --color-toast-warning-bg: linear-gradient(
-    92deg,
-    rgba(247, 144, 9, 0.3) 0%,
-    rgba(0, 0, 0, 0) 100%
-  );
-  --color-toast-error-bg: linear-gradient(
-    92deg,
-    rgba(240, 68, 56, 0.3) 0%,
-    rgba(0, 0, 0, 0) 100%
-  );
-  --color-toast-info-bg: linear-gradient(
-    92deg,
-    rgba(11, 165, 236, 0.3) 0%,
-=======
-  --color-account-teams-bg: linear-gradient(
-    271deg,
+  --color-chatbot-bg: linear-gradient(180deg,
+      rgba(34, 34, 37, 0.9) 0%,
+      rgba(29, 29, 32, 0.9) 90.48%);
+  --color-chat-bubble-bg: linear-gradient(180deg,
+      rgba(200, 206, 218, 0.08) 0%,
+      rgba(200, 206, 218, 0.02) 100%);
+  --color-workflow-process-bg: linear-gradient(90deg,
+      rgba(24, 24, 27, 0.25) 0%,
+      rgba(24, 24, 27, 0.04) 100%);
+  --color-marketplace-divider-bg: linear-gradient(90deg,
+      rgba(200, 206, 218, 0.14) 0%,
+      rgba(0, 0, 0, 0) 100%);
+  --color-marketplace-plugin-empty: linear-gradient(180deg,
+      rgba(0, 0, 0, 0) 0%,
+      #222225 100%);
+  --color-toast-success-bg: linear-gradient(92deg,
+      rgba(23, 178, 106, 0.3) 0%,
+      rgba(0, 0, 0, 0) 100%);
+  --color-toast-warning-bg: linear-gradient(92deg,
+      rgba(247, 144, 9, 0.3) 0%,
+      rgba(0, 0, 0, 0) 100%);
+  --color-toast-error-bg: linear-gradient(92deg,
+      rgba(240, 68, 56, 0.3) 0%,
+      rgba(0, 0, 0, 0) 100%);
+  --color-toast-info-bg: linear-gradient(92deg,
+      rgba(11, 165, 236, 0.3) 0%),
+  --color-account-teams-bg: linear-gradient(271deg,
     rgba(34, 34, 37, 0.9) -0.1%,
-    rgba(29, 29, 32, 0.9) 98.26%
-  );
-  --mask-top2bottom-gray-50-to-transparent: linear-gradient(
-    180deg,
+    rgba(29, 29, 32, 0.9) 98.26%);
+  --mask-top2bottom-gray-50-to-transparent: linear-gradient(180deg,
     rgba(24, 24, 27, 0.08) 0%,
->>>>>>> 70dd69d5
-    rgba(0, 0, 0, 0) 100%
-  );
+    rgba(0, 0, 0, 0) 100%);
 }