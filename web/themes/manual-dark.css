--- conflicted
+++ resolved
@@ -1,51 +1,22 @@
 html[data-theme="dark"] {
-<<<<<<< HEAD
-  --color-chatbot-bg: linear-gradient(
-    180deg,
-    rgba(34, 34, 37, 0.9) 0%,
-    rgba(29, 29, 32, 0.9) 90.48%
-  );
-  --color-chat-bubble-bg: linear-gradient(
-    180deg,
-    rgba(200, 206, 218, 0.08) 0%,
-    rgba(200, 206, 218, 0.02) 100%
-  );
-  --color-workflow-process-bg: linear-gradient(
-    90deg,
-    rgba(24, 24, 27, 0.25) 0%,
-    rgba(24, 24, 27, 0.04) 100%
-  );
-  --color-marketplace-divider-bg: linear-gradient(
-    90deg,
-    rgba(200, 206, 218, 0.14) 0%,
-    rgba(0, 0, 0, 0) 100%
-  );
-  --color-marketplace-plugin-empty: linear-gradient(
-    180deg,
-    rgba(0, 0, 0, 0) 0%,
-    #222225 100%
-  );
-  --color-toast-success-bg: linear-gradient(
-    92deg,
-    rgba(23, 178, 106, 0.3) 0%,
-    rgba(0, 0, 0, 0) 100%
-  );
-  --color-toast-warning-bg: linear-gradient(
-    92deg,
-    rgba(247, 144, 9, 0.3) 0%,
-    rgba(0, 0, 0, 0) 100%
-  );
-  --color-toast-error-bg: linear-gradient(
-    92deg,
-    rgba(240, 68, 56, 0.3) 0%,
-    rgba(0, 0, 0, 0) 100%
-  );
-  --color-toast-info-bg: linear-gradient(
-    92deg,
-    rgba(11, 165, 236, 0.3) 0%,
-    rgba(0, 0, 0, 0) 100%
-  );
-=======
+  --color-marketplace-divider-bg: linear-gradient(90deg,
+      rgba(200, 206, 218, 0.14) 0%,
+      rgba(0, 0, 0, 0) 100%);
+  --color-marketplace-plugin-empty: linear-gradient(180deg,
+      rgba(0, 0, 0, 0) 0%,
+      #222225 100%);
+  --color-toast-success-bg: linear-gradient(92deg,
+      rgba(23, 178, 106, 0.3) 0%,
+      rgba(0, 0, 0, 0) 100%);
+  --color-toast-warning-bg: linear-gradient(92deg,
+      rgba(247, 144, 9, 0.3) 0%,
+      rgba(0, 0, 0, 0) 100%);
+  --color-toast-error-bg: linear-gradient(92deg,
+      rgba(240, 68, 56, 0.3) 0%,
+      rgba(0, 0, 0, 0) 100%);
+  --color-toast-info-bg: linear-gradient(92deg,
+      rgba(11, 165, 236, 0.3) 0%,
+      rgba(0, 0, 0, 0) 100%);
   --color-chatbot-bg: linear-gradient(180deg, rgba(34, 34, 37, 0.90) 0%, rgba(29, 29, 32, 0.90) 90.48%);
   --color-chat-bubble-bg: linear-gradient(180deg, rgba(200, 206, 218, 0.08) 0%, rgba(200, 206, 218, 0.02) 100%);
   --color-workflow-process-bg: linear-gradient(90deg, rgba(24, 24, 27, 0.25) 0%, rgba(24, 24, 27, 0.04) 100%);
@@ -57,5 +28,4 @@
   --color-dataset-option-card-purple-gradient: linear-gradient(90deg, #25242E 0%, #1E1E21 100%);
   --color-dataset-option-card-orange-gradient: linear-gradient(90deg, #2B2322 0%, #1E1E21 100%);
   --color-dataset-chunk-list-mask-bg: linear-gradient(180deg, rgba(34, 34, 37, 0.00) 0%, #222225 100%);
->>>>>>> d49e9890
 }