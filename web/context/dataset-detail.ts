import { createContext, useContext, useContextSelector } from 'use-context-selector'
import type { DataSet } from '@/models/datasets'
<<<<<<< HEAD
type DatasetDetailContextValue = {
  indexingTechnique?: string
=======
import type { IndexingType } from '@/app/components/datasets/create/step-two'

type DatasetDetailContextValue = {
  indexingTechnique?: IndexingType
>>>>>>> df5fb6dc
  dataset?: DataSet
  mutateDatasetRes?: () => void
}
const DatasetDetailContext = createContext<DatasetDetailContextValue>({})

export const useDatasetDetailContext = () => useContext(DatasetDetailContext)

export const useDatasetDetailContextWithSelector = (selector: (value: DatasetDetailContextValue) => any) => {
  return useContextSelector(DatasetDetailContext, selector)
}
export default DatasetDetailContext<|MERGE_RESOLUTION|>--- conflicted
+++ resolved
@@ -1,14 +1,9 @@
 import { createContext, useContext, useContextSelector } from 'use-context-selector'
 import type { DataSet } from '@/models/datasets'
-<<<<<<< HEAD
-type DatasetDetailContextValue = {
-  indexingTechnique?: string
-=======
 import type { IndexingType } from '@/app/components/datasets/create/step-two'
 
 type DatasetDetailContextValue = {
   indexingTechnique?: IndexingType
->>>>>>> df5fb6dc
   dataset?: DataSet
   mutateDatasetRes?: () => void
 }
