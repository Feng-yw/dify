--- conflicted
+++ resolved
@@ -245,21 +245,13 @@
           - <code>economy</code> 经济
       </Property>
       <Property name='permission' type='string' key='permission'>
-<<<<<<< HEAD
-        权限（选填，默认only_me）
-=======
         权限（选填，默认 only_me）
->>>>>>> 5605ff98
           - <code>only_me</code> 仅自己
           - <code>all_team_members</code> 所有团队成员
           - <code>partial_members</code> 部分团队成员
       </Property>
       <Property name='provider' type='string' key='provider'>
-<<<<<<< HEAD
-        provider，（选填，默认 vendor）
-=======
         Provider（选填，默认 vendor）
->>>>>>> 5605ff98
           - <code>vendor</code> 上传文件
           - <code>external</code> 外部知识库
       </Property>
