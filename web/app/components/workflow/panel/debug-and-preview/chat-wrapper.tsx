--- conflicted
+++ resolved
@@ -104,13 +104,9 @@
         chatContainerClassName='px-3'
         chatContainerInnerClassName='pt-6 w-full max-w-full mx-auto'
         chatFooterClassName='px-4 rounded-bl-2xl'
-<<<<<<< HEAD
         chatFooterInnerClassName='pb-2'
         showFeatureBar
         onFeatureBarClick={setShowFeaturesPanel}
-=======
-        chatFooterInnerClassName='pb-4 w-full max-w-full mx-auto'
->>>>>>> dabfd746
         onSend={doSend}
         onStopResponding={handleStop}
         chatNode={(
