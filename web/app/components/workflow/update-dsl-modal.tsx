'use client'

import type { MouseEventHandler } from 'react'
import {
  memo,
  useCallback,
  useRef,
  useState,
} from 'react'
import { useContext } from 'use-context-selector'
import { useTranslation } from 'react-i18next'
import {
  RiAlertFill,
  RiCloseLine,
  RiFileDownloadLine,
} from '@remixicon/react'
import { WORKFLOW_DATA_UPDATE } from './constants'
import {
  SupportUploadFileTypes,
} from './types'
import {
  initialEdges,
  initialNodes,
} from './utils'
import {
  importDSL,
  importDSLConfirm,
} from '@/service/apps'
import { fetchWorkflowDraft } from '@/service/workflow'
import {
  DSLImportMode,
  DSLImportStatus,
} from '@/models/app'
import Uploader from '@/app/components/app/create-from-dsl-modal/uploader'
import Button from '@/app/components/base/button'
import Modal from '@/app/components/base/modal'
import { ToastContext } from '@/app/components/base/toast'
import { useEventEmitterContextContext } from '@/context/event-emitter'
import { useStore as useAppStore } from '@/app/components/app/store'
import { FILE_EXTS } from '@/app/components/base/prompt-editor/constants'
<<<<<<< HEAD
import { useMutationCheckDependenciesBeforeImportDSL } from '@/service/use-plugins'
=======
import { useStore as usePluginDependencyStore } from '@/app/components/workflow/plugin-dependency/store'
import PluginDependency from '@/app/components/workflow/plugin-dependency'
>>>>>>> d4cda69b

type UpdateDSLModalProps = {
  onCancel: () => void
  onBackup: () => void
  onImport?: () => void
}

const UpdateDSLModal = ({
  onCancel,
  onBackup,
  onImport,
}: UpdateDSLModalProps) => {
  const { t } = useTranslation()
  const { notify } = useContext(ToastContext)
  const appDetail = useAppStore(s => s.appDetail)
  const [currentFile, setDSLFile] = useState<File>()
  const [fileContent, setFileContent] = useState<string>()
  const [loading, setLoading] = useState(false)
  const { eventEmitter } = useEventEmitterContextContext()
  const { mutateAsync, mutate } = useMutationCheckDependenciesBeforeImportDSL()
  const [show, setShow] = useState(true)
  const [showErrorModal, setShowErrorModal] = useState(false)
  const [versions, setVersions] = useState<{ importedVersion: string; systemVersion: string }>()
  const [importId, setImportId] = useState<string>()

  const readFile = (file: File) => {
    const reader = new FileReader()
    reader.onload = function (event) {
      const content = event.target?.result
      setFileContent(content as string)
    }
    reader.readAsText(file)
  }

  const handleFile = (file?: File) => {
    setDSLFile(file)
    if (file)
      readFile(file)
    if (!file)
      setFileContent('')
  }

  const handleWorkflowUpdate = useCallback(async (app_id: string) => {
    const {
      graph,
      features,
      hash,
    } = await fetchWorkflowDraft(`/apps/${app_id}/workflows/draft`)

    const { nodes, edges, viewport } = graph
    const newFeatures = {
      file: {
        image: {
          enabled: !!features.file_upload?.image?.enabled,
          number_limits: features.file_upload?.image?.number_limits || 3,
          transfer_methods: features.file_upload?.image?.transfer_methods || ['local_file', 'remote_url'],
        },
        enabled: !!(features.file_upload?.enabled || features.file_upload?.image?.enabled),
        allowed_file_types: features.file_upload?.allowed_file_types || [SupportUploadFileTypes.image],
        allowed_file_extensions: features.file_upload?.allowed_file_extensions || FILE_EXTS[SupportUploadFileTypes.image].map(ext => `.${ext}`),
        allowed_file_upload_methods: features.file_upload?.allowed_file_upload_methods || features.file_upload?.image?.transfer_methods || ['local_file', 'remote_url'],
        number_limits: features.file_upload?.number_limits || features.file_upload?.image?.number_limits || 3,
      },
      opening: {
        enabled: !!features.opening_statement,
        opening_statement: features.opening_statement,
        suggested_questions: features.suggested_questions,
      },
      suggested: features.suggested_questions_after_answer || { enabled: false },
      speech2text: features.speech_to_text || { enabled: false },
      text2speech: features.text_to_speech || { enabled: false },
      citation: features.retriever_resource || { enabled: false },
      moderation: features.sensitive_word_avoidance || { enabled: false },
    }

    eventEmitter?.emit({
      type: WORKFLOW_DATA_UPDATE,
      payload: {
        nodes: initialNodes(nodes, edges),
        edges: initialEdges(edges, nodes),
        viewport,
        features: newFeatures,
        hash,
      },
    } as any)
  }, [eventEmitter])

  const isCreatingRef = useRef(false)
  const handleImport: MouseEventHandler = useCallback(async () => {
    if (isCreatingRef.current)
      return
    isCreatingRef.current = true
    if (!currentFile)
      return
    try {
      if (appDetail && fileContent) {
        setLoading(true)
<<<<<<< HEAD
        const {
          graph,
          features,
          hash,
        } = await updateWorkflowDraftFromDSL(appDetail.id, fileContent)
        await mutateAsync({ dslString: fileContent })
        const { nodes, edges, viewport } = graph
        const newFeatures = {
          file: {
            image: {
              enabled: !!features.file_upload?.image?.enabled,
              number_limits: features.file_upload?.image?.number_limits || 3,
              transfer_methods: features.file_upload?.image?.transfer_methods || ['local_file', 'remote_url'],
            },
            enabled: !!(features.file_upload?.enabled || features.file_upload?.image?.enabled),
            allowed_file_types: features.file_upload?.allowed_file_types || [SupportUploadFileTypes.image],
            allowed_file_extensions: features.file_upload?.allowed_file_extensions || FILE_EXTS[SupportUploadFileTypes.image].map(ext => `.${ext}`),
            allowed_file_upload_methods: features.file_upload?.allowed_file_upload_methods || features.file_upload?.image?.transfer_methods || ['local_file', 'remote_url'],
            number_limits: features.file_upload?.number_limits || features.file_upload?.image?.number_limits || 3,
          },
          opening: {
            enabled: !!features.opening_statement,
            opening_statement: features.opening_statement,
            suggested_questions: features.suggested_questions,
          },
          suggested: features.suggested_questions_after_answer || { enabled: false },
          speech2text: features.speech_to_text || { enabled: false },
          text2speech: features.text_to_speech || { enabled: false },
          citation: features.retriever_resource || { enabled: false },
          moderation: features.sensitive_word_avoidance || { enabled: false },
=======
        const response = await importDSL({ mode: DSLImportMode.YAML_CONTENT, yaml_content: fileContent, app_id: appDetail.id })
        const { id, status, app_id, imported_dsl_version, current_dsl_version, leaked_dependencies } = response
        if (leaked_dependencies?.length) {
          const { setDependencies } = usePluginDependencyStore.getState()
          setDependencies(leaked_dependencies)
        }
        if (status === DSLImportStatus.COMPLETED || status === DSLImportStatus.COMPLETED_WITH_WARNINGS) {
          if (!app_id) {
            notify({ type: 'error', message: t('workflow.common.importFailure') })
            return
          }
          handleWorkflowUpdate(app_id)
          if (onImport)
            onImport()
          notify({
            type: status === DSLImportStatus.COMPLETED ? 'success' : 'warning',
            message: t(status === DSLImportStatus.COMPLETED ? 'workflow.common.importSuccess' : 'workflow.common.importWarning'),
            children: status === DSLImportStatus.COMPLETED_WITH_WARNINGS && t('workflow.common.importWarningDetails'),
          })
          setLoading(false)
          onCancel()
        }
        else if (status === DSLImportStatus.PENDING) {
          setShow(false)
          setTimeout(() => {
            setShowErrorModal(true)
          }, 300)
          setVersions({
            importedVersion: imported_dsl_version ?? '',
            systemVersion: current_dsl_version ?? '',
          })
          setImportId(id)
        }
        else {
          setLoading(false)
          notify({ type: 'error', message: t('workflow.common.importFailure') })
>>>>>>> d4cda69b
        }
      }
    }
    catch (e) {
      setLoading(false)
      notify({ type: 'error', message: t('workflow.common.importFailure') })
    }
    isCreatingRef.current = false
<<<<<<< HEAD
  }, [currentFile, fileContent, onCancel, notify, t, eventEmitter, appDetail, onImport, mutateAsync])
=======
  }, [currentFile, fileContent, onCancel, notify, t, appDetail, onImport, handleWorkflowUpdate])
>>>>>>> d4cda69b

  const onUpdateDSLConfirm: MouseEventHandler = async () => {
    try {
      if (!importId)
        return
      const response = await importDSLConfirm({
        import_id: importId,
      })

      const { status, app_id } = response

      if (status === DSLImportStatus.COMPLETED) {
        if (!app_id) {
          notify({ type: 'error', message: t('workflow.common.importFailure') })
          return
        }
        handleWorkflowUpdate(app_id)
        if (onImport)
          onImport()
        notify({ type: 'success', message: t('workflow.common.importSuccess') })
        setLoading(false)
        onCancel()
      }
      else if (status === DSLImportStatus.FAILED) {
        setLoading(false)
        notify({ type: 'error', message: t('workflow.common.importFailure') })
      }
    }
    catch (e) {
      setLoading(false)
      notify({ type: 'error', message: t('workflow.common.importFailure') })
    }
  }

  return (
    <>
      <Modal
        className='p-6 w-[520px] rounded-2xl'
        isShow={show}
        onClose={onCancel}
      >
        <div className='flex items-center justify-between mb-3'>
          <div className='title-2xl-semi-bold text-text-primary'>{t('workflow.common.importDSL')}</div>
          <div className='flex items-center justify-center w-[22px] h-[22px] cursor-pointer' onClick={onCancel}>
            <RiCloseLine className='w-[18px] h-[18px] text-text-tertiary' />
          </div>
        </div>
        <div className='flex relative p-2 mb-2 gap-0.5 grow rounded-xl border-[0.5px] border-components-panel-border bg-components-panel-bg-blur shadow-xs overflow-hidden'>
          <div className='absolute top-0 left-0 w-full h-full opacity-40 bg-[linear-gradient(92deg,rgba(247,144,9,0.25)_0%,rgba(255,255,255,0.00)_100%)]' />
          <div className='flex p-1 justify-center items-start'>
            <RiAlertFill className='w-4 h-4 shrink-0 text-text-warning-secondary' />
          </div>
          <div className='flex py-1 flex-col items-start gap-0.5 grow'>
            <div className='text-text-primary system-xs-medium whitespace-pre-line'>{t('workflow.common.importDSLTip')}</div>
            <div className='flex pt-1 pb-0.5 items-start gap-1 self-stretch'>
              <Button
                size='small'
                variant='secondary'
                className='z-[1000]'
                onClick={onBackup}
              >
                <RiFileDownloadLine className='w-3.5 h-3.5 text-components-button-secondary-text' />
                <div className='flex px-[3px] justify-center items-center gap-1'>
                  {t('workflow.common.backupCurrentDraft')}
                </div>
              </Button>
            </div>
          </div>
        </div>
        <div>
          <div className='pt-2 text-text-primary system-md-semibold'>
            {t('workflow.common.chooseDSL')}
          </div>
          <div className='flex w-full py-4 flex-col justify-center items-start gap-4 self-stretch'>
            <Uploader
              file={currentFile}
              updateFile={handleFile}
              className='!mt-0 w-full'
            />
          </div>
        </div>
        <div className='flex pt-5 gap-2 items-center justify-end self-stretch'>
          <Button onClick={onCancel}>{t('app.newApp.Cancel')}</Button>
          <Button
            disabled={!currentFile || loading}
            variant='warning'
            onClick={handleImport}
            loading={loading}
          >
            {t('workflow.common.overwriteAndImport')}
          </Button>
        </div>
      </Modal>
      <Modal
        isShow={showErrorModal}
        onClose={() => setShowErrorModal(false)}
        className='w-[480px]'
      >
        <div className='flex pb-4 flex-col items-start gap-2 self-stretch'>
          <div className='text-text-primary title-2xl-semi-bold'>{t('app.newApp.appCreateDSLErrorTitle')}</div>
          <div className='flex grow flex-col text-text-secondary system-md-regular'>
            <div>{t('app.newApp.appCreateDSLErrorPart1')}</div>
            <div>{t('app.newApp.appCreateDSLErrorPart2')}</div>
            <br />
            <div>{t('app.newApp.appCreateDSLErrorPart3')}<span className='system-md-medium'>{versions?.importedVersion}</span></div>
            <div>{t('app.newApp.appCreateDSLErrorPart4')}<span className='system-md-medium'>{versions?.systemVersion}</span></div>
          </div>
        </div>
        <PluginDependency />
        <div className='flex pt-6 justify-end items-start gap-2 self-stretch'>
          <Button variant='secondary' onClick={() => setShowErrorModal(false)}>{t('app.newApp.Cancel')}</Button>
          <Button variant='primary' destructive onClick={onUpdateDSLConfirm}>{t('app.newApp.Confirm')}</Button>
        </div>
      </Modal>
    </>
  )
}

export default memo(UpdateDSLModal)<|MERGE_RESOLUTION|>--- conflicted
+++ resolved
@@ -38,12 +38,8 @@
 import { useEventEmitterContextContext } from '@/context/event-emitter'
 import { useStore as useAppStore } from '@/app/components/app/store'
 import { FILE_EXTS } from '@/app/components/base/prompt-editor/constants'
-<<<<<<< HEAD
-import { useMutationCheckDependenciesBeforeImportDSL } from '@/service/use-plugins'
-=======
 import { useStore as usePluginDependencyStore } from '@/app/components/workflow/plugin-dependency/store'
 import PluginDependency from '@/app/components/workflow/plugin-dependency'
->>>>>>> d4cda69b
 
 type UpdateDSLModalProps = {
   onCancel: () => void
@@ -63,7 +59,6 @@
   const [fileContent, setFileContent] = useState<string>()
   const [loading, setLoading] = useState(false)
   const { eventEmitter } = useEventEmitterContextContext()
-  const { mutateAsync, mutate } = useMutationCheckDependenciesBeforeImportDSL()
   const [show, setShow] = useState(true)
   const [showErrorModal, setShowErrorModal] = useState(false)
   const [versions, setVersions] = useState<{ importedVersion: string; systemVersion: string }>()
@@ -141,38 +136,6 @@
     try {
       if (appDetail && fileContent) {
         setLoading(true)
-<<<<<<< HEAD
-        const {
-          graph,
-          features,
-          hash,
-        } = await updateWorkflowDraftFromDSL(appDetail.id, fileContent)
-        await mutateAsync({ dslString: fileContent })
-        const { nodes, edges, viewport } = graph
-        const newFeatures = {
-          file: {
-            image: {
-              enabled: !!features.file_upload?.image?.enabled,
-              number_limits: features.file_upload?.image?.number_limits || 3,
-              transfer_methods: features.file_upload?.image?.transfer_methods || ['local_file', 'remote_url'],
-            },
-            enabled: !!(features.file_upload?.enabled || features.file_upload?.image?.enabled),
-            allowed_file_types: features.file_upload?.allowed_file_types || [SupportUploadFileTypes.image],
-            allowed_file_extensions: features.file_upload?.allowed_file_extensions || FILE_EXTS[SupportUploadFileTypes.image].map(ext => `.${ext}`),
-            allowed_file_upload_methods: features.file_upload?.allowed_file_upload_methods || features.file_upload?.image?.transfer_methods || ['local_file', 'remote_url'],
-            number_limits: features.file_upload?.number_limits || features.file_upload?.image?.number_limits || 3,
-          },
-          opening: {
-            enabled: !!features.opening_statement,
-            opening_statement: features.opening_statement,
-            suggested_questions: features.suggested_questions,
-          },
-          suggested: features.suggested_questions_after_answer || { enabled: false },
-          speech2text: features.speech_to_text || { enabled: false },
-          text2speech: features.text_to_speech || { enabled: false },
-          citation: features.retriever_resource || { enabled: false },
-          moderation: features.sensitive_word_avoidance || { enabled: false },
-=======
         const response = await importDSL({ mode: DSLImportMode.YAML_CONTENT, yaml_content: fileContent, app_id: appDetail.id })
         const { id, status, app_id, imported_dsl_version, current_dsl_version, leaked_dependencies } = response
         if (leaked_dependencies?.length) {
@@ -209,7 +172,6 @@
         else {
           setLoading(false)
           notify({ type: 'error', message: t('workflow.common.importFailure') })
->>>>>>> d4cda69b
         }
       }
     }
@@ -218,11 +180,7 @@
       notify({ type: 'error', message: t('workflow.common.importFailure') })
     }
     isCreatingRef.current = false
-<<<<<<< HEAD
-  }, [currentFile, fileContent, onCancel, notify, t, eventEmitter, appDetail, onImport, mutateAsync])
-=======
   }, [currentFile, fileContent, onCancel, notify, t, appDetail, onImport, handleWorkflowUpdate])
->>>>>>> d4cda69b
 
   const onUpdateDSLConfirm: MouseEventHandler = async () => {
     try {
