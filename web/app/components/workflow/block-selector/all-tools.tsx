--- conflicted
+++ resolved
@@ -47,15 +47,12 @@
   const language = useGetLanguage()
   const [activeTab, setActiveTab] = useState(ToolTypeEnum.All)
   const [activeView, setActiveView] = useState<ViewType>(ViewType.flat)
-<<<<<<< HEAD
 
   const isMatchingKeywords = (text: string, keywords: string) => {
     return text.toLowerCase().includes(keywords.toLowerCase())
   }
 
-=======
   const hasFilter = searchText || tags.length > 0
->>>>>>> 6699441e
   const tools = useMemo(() => {
     let mergedTools: ToolWithProvider[] = []
     if (activeTab === ToolTypeEnum.All)
@@ -71,18 +68,9 @@
       return mergedTools.filter(toolWithProvider => toolWithProvider.tools.length > 0)
 
     return mergedTools.filter((toolWithProvider) => {
-<<<<<<< HEAD
-      return isMatchingKeywords(toolWithProvider.name, searchText)
-        || toolWithProvider.tools.some((tool) => {
-          return Object.values(tool.label).some((label) => {
-            return isMatchingKeywords(label, searchText)
-          })
-        })
-=======
-      return toolWithProvider.tools.some((tool) => {
+      return isMatchingKeywords(toolWithProvider.name, searchText) || toolWithProvider.tools.some((tool) => {
         return tool.label[language].toLowerCase().includes(searchText.toLowerCase()) || tool.name.toLowerCase().includes(searchText.toLowerCase())
       })
->>>>>>> 6699441e
     })
   }, [activeTab, buildInTools, customTools, workflowTools, searchText, language, hasFilter])
 
