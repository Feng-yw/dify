'use client'
import useSWR from 'swr'
import produce from 'immer'
import React, { Fragment } from 'react'
import { usePathname } from 'next/navigation'
import { useTranslation } from 'react-i18next'
import { RiCloseLine } from '@remixicon/react'
import { Listbox, ListboxButton, ListboxOption, ListboxOptions, Transition } from '@headlessui/react'
import { CheckIcon, ChevronDownIcon } from '@heroicons/react/20/solid'
import { useFeatures, useFeaturesStore } from '@/app/components/base/features/hooks'
import type { Item } from '@/app/components/base/select'
import { fetchAppVoices } from '@/service/apps'
import Tooltip from '@/app/components/base/tooltip'
import Switch from '@/app/components/base/switch'
import AudioBtn from '@/app/components/base/audio-btn'
import { languages } from '@/i18n/language'
import { TtsAutoPlay } from '@/types/app'
import type { OnFeaturesChange } from '@/app/components/base/features/types'
import classNames from '@/utils/classnames'

type VoiceParamConfigProps = {
  onClose: () => void
  onChange?: OnFeaturesChange
}
const VoiceParamConfig = ({
  onClose,
  onChange,
}: VoiceParamConfigProps) => {
  const { t } = useTranslation()
  const pathname = usePathname()
  const matched = pathname.match(/\/app\/([^/]+)/)
  const appId = (matched?.length && matched[1]) ? matched[1] : ''
  const text2speech = useFeatures(state => state.features.text2speech)
  const featuresStore = useFeaturesStore()

  let languageItem = languages.find(item => item.value === text2speech?.language)
  if (languages && !languageItem)
    languageItem = languages[0]
  const localLanguagePlaceholder = languageItem?.name || t('common.placeholder.select')

  const language = languageItem?.value
  const voiceItems = useSWR({ appId, language }, fetchAppVoices).data
  let voiceItem = voiceItems?.find(item => item.value === text2speech?.voice)
  if (voiceItems && !voiceItem)
    voiceItem = voiceItems[0]
  const localVoicePlaceholder = voiceItem?.name || t('common.placeholder.select')

  const handleChange = (value: Record<string, string>) => {
    const {
      features,
      setFeatures,
    } = featuresStore!.getState()

    const newFeatures = produce(features, (draft) => {
      draft.text2speech = {
        ...draft.text2speech,
        ...value,
      }
    })

    setFeatures(newFeatures)
    if (onChange)
      onChange()
  }

  return (
    <>
      <div className='mb-4 flex items-center justify-between'>
        <div className='text-text-primary system-xl-semibold'>{t('appDebug.voice.voiceSettings.title')}</div>
        <div className='p-1 cursor-pointer' onClick={onClose}><RiCloseLine className='w-4 h-4 text-text-tertiary' /></div>
      </div>
      <div className='mb-3'>
        <div className='mb-1 py-1 flex items-center text-text-secondary system-sm-semibold'>
          {t('appDebug.voice.voiceSettings.language')}
          <Tooltip
            popupContent={
              <div className='w-[180px]'>
                {t('appDebug.voice.voiceSettings.resolutionTooltip').split('\n').map(item => (
                  <div key={item}>{item}
                  </div>
                ))}
              </div>
            }
          />
        </div>
        <Listbox
          value={languageItem}
          onChange={(value: Item) => {
            handleChange({
              language: String(value.value),
            })
          }}
        >
          <div className='relative h-8'>
<<<<<<< HEAD
            <ListboxButton
=======
            <Listbox.Button
>>>>>>> 363c46ac
              className={'w-full h-full rounded-lg border-0 bg-components-input-bg-normal py-1.5 pl-3 pr-10 sm:text-sm sm:leading-6 focus-visible:outline-none focus-visible:bg-state-base-hover group-hover:bg-state-base-hover cursor-pointer'}>
              <span className={classNames('block truncate text-left text-text-secondary', !languageItem?.name && 'text-text-tertiary')}>
                {languageItem?.name ? t(`common.voice.language.${languageItem?.value.replace('-', '')}`) : localLanguagePlaceholder}
              </span>
              <span className="pointer-events-none absolute inset-y-0 right-0 flex items-center pr-2">
                <ChevronDownIcon
                  className="h-4 w-4 text-text-tertiary"
                  aria-hidden="true"
                />
              </span>
            </ListboxButton>
            <Transition
              as={Fragment}
              leave="transition ease-in duration-100"
              leaveFrom="opacity-100"
              leaveTo="opacity-0"
            >

<<<<<<< HEAD
              <ListboxOptions
=======
              <Listbox.Options
>>>>>>> 363c46ac
                className="absolute z-10 mt-1 px-1 max-h-60 w-full overflow-auto rounded-md bg-components-panel-bg py-1 text-base shadow-lg border-components-panel-border border-[0.5px] focus:outline-none sm:text-sm">
                {languages.map((item: Item) => (
                  <ListboxOption
                    key={item.value}
<<<<<<< HEAD
                    className='relative cursor-pointer select-none py-2 pl-3 pr-9 rounded-lg hover:bg-state-base-hover text-text-secondary data-[active]:bg-state-base-active'
=======
                    className={({ active }) =>
                      `relative cursor-pointer select-none py-2 pl-3 pr-9 rounded-lg hover:bg-state-base-hover text-text-secondary ${active ? 'bg-state-base-active' : ''
                      }`
                    }
>>>>>>> 363c46ac
                    value={item}
                    disabled={false}
                  >
                    {({ /* active, */ selected }) => (
                      <>
                        <span
                          className={classNames('block', selected && 'font-normal')}>{t(`common.voice.language.${(item.value).toString().replace('-', '')}`)}</span>
                        {(selected || item.value === text2speech?.language) && (
                          <span
                            className={classNames(
                              'absolute inset-y-0 right-0 flex items-center pr-4 text-text-secondary',
                            )}
                          >
<<<<<<< HEAD
                            <CheckIcon className="h-4 w-4" aria-hidden="true" />
                          </span >
=======
                            <CheckIcon className="h-4 w-4" aria-hidden="true"/>
                          </span>
>>>>>>> 363c46ac
                        )}
                      </>
                    )}
                  </ListboxOption >
                ))}
              </ListboxOptions >
            </Transition >
          </div >
        </Listbox >
      </div >
      <div className='mb-3'>
        <div className='mb-1 py-1 text-text-secondary system-sm-semibold'>
          {t('appDebug.voice.voiceSettings.voice')}
        </div>
        <div className='flex items-center gap-1'>
          <Listbox
            value={voiceItem ?? {}}
            disabled={!languageItem}
            onChange={(value: Item) => {
              handleChange({
                voice: String(value.value),
              })
            }}
          >
            <div className={'grow relative h-8'}>
<<<<<<< HEAD
              <ListboxButton
=======
              <Listbox.Button
>>>>>>> 363c46ac
                className={'w-full h-full rounded-lg border-0 bg-components-input-bg-normal py-1.5 pl-3 pr-10 sm:text-sm sm:leading-6 focus-visible:outline-none focus-visible:bg-state-base-hover group-hover:bg-state-base-hover cursor-pointer'}>
                <span
                  className={classNames('block truncate text-left text-text-secondary', !voiceItem?.name && 'text-text-tertiary')}>{voiceItem?.name ?? localVoicePlaceholder}</span>
                <span className="pointer-events-none absolute inset-y-0 right-0 flex items-center pr-2">
                  <ChevronDownIcon
                    className="h-4 w-4 text-text-tertiary"
                    aria-hidden="true"
                  />
                </span>
              </ListboxButton>
              <Transition
                as={Fragment}
                leave="transition ease-in duration-100"
                leaveFrom="opacity-100"
                leaveTo="opacity-0"
              >

<<<<<<< HEAD
                <ListboxOptions
=======
                <Listbox.Options
>>>>>>> 363c46ac
                  className="absolute z-10 mt-1 px-1 max-h-60 w-full overflow-auto rounded-md bg-components-panel-bg py-1 text-base shadow-lg border-components-panel-border border-[0.5px] focus:outline-none sm:text-sm">
                  {voiceItems?.map((item: Item) => (
                    <ListboxOption
                      key={item.value}
<<<<<<< HEAD
                      className='relative cursor-pointer select-none py-2 pl-3 pr-9 rounded-lg hover:bg-state-base-hover text-text-secondary data-[active]:bg-state-base-active'
=======
                      className={({ active }) =>
                        `relative cursor-pointer select-none py-2 pl-3 pr-9 rounded-lg hover:bg-state-base-hover text-text-secondary ${active ? 'bg-state-base-active' : ''
                        }`
                      }
>>>>>>> 363c46ac
                      value={item}
                      disabled={false}
                    >
                      {({ /* active, */ selected }) => (
                        <>
                          <span className={classNames('block', selected && 'font-normal')}>{item.name}</span>
                          {(selected || item.value === text2speech?.voice) && (
                            <span
                              className={classNames(
                                'absolute inset-y-0 right-0 flex items-center pr-4 text-text-secondary',
                              )}
                            >
<<<<<<< HEAD
                              <CheckIcon className="h-4 w-4" aria-hidden="true" />
                            </span >
=======
                              <CheckIcon className="h-4 w-4" aria-hidden="true"/>
                            </span>
>>>>>>> 363c46ac
                          )}
                        </>
                      )}
                    </ListboxOption >
                  ))}
                </ListboxOptions >
              </Transition >
            </div >
          </Listbox >
          {languageItem?.example && (
            <div className='shrink-0 h-8 p-1 rounded-lg bg-components-button-tertiary-bg'>
              <AudioBtn
                value={languageItem?.example}
                isAudition
                voice={text2speech?.voice}
                noCache
              />
            </div>
          )}
        </div >
      </div >
      <div>
        <div className='mb-1 py-1 text-text-secondary system-sm-semibold'>
          {t('appDebug.voice.voiceSettings.autoPlay')}
        </div>
        <Switch className='shrink-0'
          defaultValue={text2speech?.autoPlay === TtsAutoPlay.enabled}
          onChange={(value: boolean) => {
            handleChange({
              autoPlay: value ? TtsAutoPlay.enabled : TtsAutoPlay.disabled,
            })
          }}
        />
      </div>
    </>
  )
}

export default React.memo(VoiceParamConfig)<|MERGE_RESOLUTION|>--- conflicted
+++ resolved
@@ -92,11 +92,7 @@
           }}
         >
           <div className='relative h-8'>
-<<<<<<< HEAD
             <ListboxButton
-=======
-            <Listbox.Button
->>>>>>> 363c46ac
               className={'w-full h-full rounded-lg border-0 bg-components-input-bg-normal py-1.5 pl-3 pr-10 sm:text-sm sm:leading-6 focus-visible:outline-none focus-visible:bg-state-base-hover group-hover:bg-state-base-hover cursor-pointer'}>
               <span className={classNames('block truncate text-left text-text-secondary', !languageItem?.name && 'text-text-tertiary')}>
                 {languageItem?.name ? t(`common.voice.language.${languageItem?.value.replace('-', '')}`) : localLanguagePlaceholder}
@@ -115,23 +111,12 @@
               leaveTo="opacity-0"
             >
 
-<<<<<<< HEAD
               <ListboxOptions
-=======
-              <Listbox.Options
->>>>>>> 363c46ac
                 className="absolute z-10 mt-1 px-1 max-h-60 w-full overflow-auto rounded-md bg-components-panel-bg py-1 text-base shadow-lg border-components-panel-border border-[0.5px] focus:outline-none sm:text-sm">
                 {languages.map((item: Item) => (
                   <ListboxOption
                     key={item.value}
-<<<<<<< HEAD
                     className='relative cursor-pointer select-none py-2 pl-3 pr-9 rounded-lg hover:bg-state-base-hover text-text-secondary data-[active]:bg-state-base-active'
-=======
-                    className={({ active }) =>
-                      `relative cursor-pointer select-none py-2 pl-3 pr-9 rounded-lg hover:bg-state-base-hover text-text-secondary ${active ? 'bg-state-base-active' : ''
-                      }`
-                    }
->>>>>>> 363c46ac
                     value={item}
                     disabled={false}
                   >
@@ -145,13 +130,8 @@
                               'absolute inset-y-0 right-0 flex items-center pr-4 text-text-secondary',
                             )}
                           >
-<<<<<<< HEAD
                             <CheckIcon className="h-4 w-4" aria-hidden="true" />
-                          </span >
-=======
-                            <CheckIcon className="h-4 w-4" aria-hidden="true"/>
                           </span>
->>>>>>> 363c46ac
                         )}
                       </>
                     )}
@@ -177,11 +157,7 @@
             }}
           >
             <div className={'grow relative h-8'}>
-<<<<<<< HEAD
               <ListboxButton
-=======
-              <Listbox.Button
->>>>>>> 363c46ac
                 className={'w-full h-full rounded-lg border-0 bg-components-input-bg-normal py-1.5 pl-3 pr-10 sm:text-sm sm:leading-6 focus-visible:outline-none focus-visible:bg-state-base-hover group-hover:bg-state-base-hover cursor-pointer'}>
                 <span
                   className={classNames('block truncate text-left text-text-secondary', !voiceItem?.name && 'text-text-tertiary')}>{voiceItem?.name ?? localVoicePlaceholder}</span>
@@ -199,44 +175,27 @@
                 leaveTo="opacity-0"
               >
 
-<<<<<<< HEAD
                 <ListboxOptions
-=======
-                <Listbox.Options
->>>>>>> 363c46ac
                   className="absolute z-10 mt-1 px-1 max-h-60 w-full overflow-auto rounded-md bg-components-panel-bg py-1 text-base shadow-lg border-components-panel-border border-[0.5px] focus:outline-none sm:text-sm">
                   {voiceItems?.map((item: Item) => (
                     <ListboxOption
                       key={item.value}
-<<<<<<< HEAD
                       className='relative cursor-pointer select-none py-2 pl-3 pr-9 rounded-lg hover:bg-state-base-hover text-text-secondary data-[active]:bg-state-base-active'
-=======
-                      className={({ active }) =>
-                        `relative cursor-pointer select-none py-2 pl-3 pr-9 rounded-lg hover:bg-state-base-hover text-text-secondary ${active ? 'bg-state-base-active' : ''
-                        }`
-                      }
->>>>>>> 363c46ac
                       value={item}
                       disabled={false}
                     >
-                      {({ /* active, */ selected }) => (
-                        <>
-                          <span className={classNames('block', selected && 'font-normal')}>{item.name}</span>
-                          {(selected || item.value === text2speech?.voice) && (
-                            <span
-                              className={classNames(
-                                'absolute inset-y-0 right-0 flex items-center pr-4 text-text-secondary',
-                              )}
-                            >
-<<<<<<< HEAD
-                              <CheckIcon className="h-4 w-4" aria-hidden="true" />
-                            </span >
-=======
-                              <CheckIcon className="h-4 w-4" aria-hidden="true"/>
-                            </span>
->>>>>>> 363c46ac
-                          )}
-                        </>
+                      <>
+                        <span className={classNames('block', selected && 'font-normal')}>{item.name}</span>
+                        {(selected || item.value === text2speech?.voice) && (
+                          <span
+                            className={classNames(
+                              'absolute inset-y-0 right-0 flex items-center pr-4 text-text-secondary',
+                            )}
+                          >
+                            <CheckIcon className="h-4 w-4" aria-hidden="true" />
+                          </span>
+                        )}
+                      </>
                       )}
                     </ListboxOption >
                   ))}
