'use client'
import { useState } from 'react'
import { useTranslation } from 'react-i18next'
import { RiKey2Line } from '@remixicon/react'
import Button from '@/app/components/base/button'
import SecretKeyModal from '@/app/components/develop/secret-key/secret-key-modal'

type ISecretKeyButtonProps = {
  className?: string
  appId?: string
  textCls?: string
}

const SecretKeyButton = ({ className, appId, textCls }: ISecretKeyButtonProps) => {
  const [isVisible, setVisible] = useState(false)
  const { t } = useTranslation()
  return (
    <>
      <Button
        className={`px-3 ${className}`}
        onClick={() => setVisible(true)}
        size='small'
        variant='ghost'
      >
        <div className={'flex items-center justify-center w-3.5 h-3.5'}>
          <RiKey2Line className='w-3.5 h-3.5 text-text-tertiary' />
        </div>
<<<<<<< HEAD
        <div className={`text-[13px] text-text-secondary ${textCls}`}>{t('appApi.apiKey')}</div>
=======
        <div className={`text-text-tertiary system-xs-medium px-[3px] ${textCls}`}>{t('appApi.apiKey')}</div>
>>>>>>> 363c46ac
      </Button>
      <SecretKeyModal isShow={isVisible} onClose={() => setVisible(false)} appId={appId} />
    </>
  )
}

export default SecretKeyButton<|MERGE_RESOLUTION|>--- conflicted
+++ resolved
@@ -25,11 +25,7 @@
         <div className={'flex items-center justify-center w-3.5 h-3.5'}>
           <RiKey2Line className='w-3.5 h-3.5 text-text-tertiary' />
         </div>
-<<<<<<< HEAD
-        <div className={`text-[13px] text-text-secondary ${textCls}`}>{t('appApi.apiKey')}</div>
-=======
         <div className={`text-text-tertiary system-xs-medium px-[3px] ${textCls}`}>{t('appApi.apiKey')}</div>
->>>>>>> 363c46ac
       </Button>
       <SecretKeyModal isShow={isVisible} onClose={() => setVisible(false)} appId={appId} />
     </>
