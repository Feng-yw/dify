'use client'
import { useMemo, useRef, useState } from 'react'
import { useTranslation } from 'react-i18next'
import type { Collection } from './types'
import Marketplace from './marketplace'
import cn from '@/utils/classnames'
import { useTabSearchParams } from '@/hooks/use-tab-searchparams'
import TabSliderNew from '@/app/components/base/tab-slider-new'
import LabelFilter from '@/app/components/tools/labels/filter'
import Input from '@/app/components/base/input'
import ProviderDetail from '@/app/components/tools/provider/detail'
import Empty from '@/app/components/plugins/marketplace/empty'
import CustomCreateCard from '@/app/components/tools/provider/custom-create-card'
import WorkflowToolEmpty from '@/app/components/tools/add-tool-modal/empty'
import Card from '@/app/components/plugins/card'
import CardMoreInfo from '@/app/components/plugins/card/card-more-info'
import PluginDetailPanel from '@/app/components/plugins/plugin-detail-panel'
import { useAllToolProviders } from '@/service/use-tools'
import { useInstalledPluginList, useInvalidateInstalledPluginList } from '@/service/use-plugins'
import { useGlobalPublicStore } from '@/context/global-public-context'

const ProviderList = () => {
  const { t } = useTranslation()
  const { enable_marketplace } = useGlobalPublicStore(s => s.systemFeatures)
  const containerRef = useRef<HTMLDivElement>(null)

  const [activeTab, setActiveTab] = useTabSearchParams({
    defaultTab: 'builtin',
  })
  const options = [
    { value: 'builtin', text: t('tools.type.builtIn') },
    { value: 'api', text: t('tools.type.custom') },
    { value: 'workflow', text: t('tools.type.workflow') },
  ]
  const [tagFilterValue, setTagFilterValue] = useState<string[]>([])
  const handleTagsChange = (value: string[]) => {
    setTagFilterValue(value)
  }
  const [keywords, setKeywords] = useState<string>('')
  const handleKeywordsChange = (value: string) => {
    setKeywords(value)
  }
  const { data: collectionList = [], refetch } = useAllToolProviders()
  const filteredCollectionList = useMemo(() => {
    return collectionList.filter((collection) => {
      if (collection.type !== activeTab)
        return false
      if (tagFilterValue.length > 0 && (!collection.labels || collection.labels.every(label => !tagFilterValue.includes(label))))
        return false
      if (keywords)
        return Object.values(collection.label).some(value => value.toLowerCase().includes(keywords.toLowerCase()))
      return true
    })
  }, [activeTab, tagFilterValue, keywords, collectionList])

  const [currentProviderId, setCurrentProviderId] = useState<string | undefined>()
  const currentProvider = useMemo<Collection | undefined>(() => {
    return filteredCollectionList.find(collection => collection.id === currentProviderId)
  }, [currentProviderId, filteredCollectionList])
  const { data: pluginList } = useInstalledPluginList()
  const invalidateInstalledPluginList = useInvalidateInstalledPluginList()
  const currentPluginDetail = useMemo(() => {
    const detail = pluginList?.plugins.find(plugin => plugin.plugin_id === currentProvider?.plugin_id)
    return detail
  }, [currentProvider?.plugin_id, pluginList?.plugins])

  return (
    <>
      <div className='relative flex h-0 shrink-0 grow overflow-hidden'>
        <div
          ref={containerRef}
          className='relative flex grow flex-col overflow-y-auto bg-background-body'
        >
          <div className={cn(
            'sticky top-0 z-20 flex flex-wrap items-center justify-between gap-y-2 bg-background-body px-12 pb-2 pt-4 leading-[56px]',
            currentProviderId && 'pr-6',
          )}>
            <TabSliderNew
              value={activeTab}
              onChange={(state) => {
                setActiveTab(state)
                if (state !== activeTab)
                  setCurrentProviderId(undefined)
              }}
              options={options}
            />
            <div className='flex items-center gap-2'>
              <LabelFilter value={tagFilterValue} onChange={handleTagsChange} />
              <Input
                showLeftIcon
                showClearIcon
                wrapperClassName='w-[200px]'
                value={keywords}
                onChange={e => handleKeywordsChange(e.target.value)}
                onClear={() => handleKeywordsChange('')}
              />
            </div>
          </div>
<<<<<<< HEAD
          {
            (filteredCollectionList.length > 0 || activeTab !== 'builtin') && (
              <div className={cn(
                'relative grid shrink-0 grid-cols-1 content-start gap-4 px-12 pb-4 pt-2 sm:grid-cols-2 md:grid-cols-3 lg:grid-cols-4',
                !filteredCollectionList.length && activeTab === 'workflow' && 'grow',
              )}>
                {activeTab === 'api' && <CustomCreateCard onRefreshData={refetch} />}
                {filteredCollectionList.map(collection => (
                  <div
                    key={collection.id}
                    onClick={() => setCurrentProvider(collection)}
                  >
                    <Card
                      className={cn(
                        'cursor-pointer border-[1.5px] border-transparent',
                        currentProvider?.id === collection.id && 'border-components-option-card-option-selected-border',
                      )}
                      hideCornerMark
                      payload={{
                        ...collection,
                        brief: collection.description,
                        org: collection.plugin_id ? collection.plugin_id.split('/')[0] : '',
                        name: collection.plugin_id ? collection.plugin_id.split('/')[1] : collection.name,
                      } as any}
                      footer={
                        <CardMoreInfo
                          tags={collection.labels}
                        />
                      }
                    />
                  </div>
                ))}
                {!filteredCollectionList.length && activeTab === 'workflow' && <div className='absolute left-1/2 top-1/2 -translate-x-1/2 -translate-y-1/2'><WorkflowToolEmpty /></div>}
              </div>
            )
          }
          {
            !filteredCollectionList.length && activeTab === 'builtin' && (
              <Empty lightCard text={t('tools.noTools')} className='h-[224px] px-12' />
            )
          }
=======
          {(filteredCollectionList.length > 0 || activeTab !== 'builtin') && (
            <div className={cn(
              'relative grid shrink-0 grid-cols-1 content-start gap-4 px-12 pb-4 pt-2 sm:grid-cols-2 md:grid-cols-3 lg:grid-cols-4',
              !filteredCollectionList.length && activeTab === 'workflow' && 'grow',
            )}>
              {activeTab === 'api' && <CustomCreateCard onRefreshData={refetch} />}
              {filteredCollectionList.map(collection => (
                <div
                  key={collection.id}
                  onClick={() => setCurrentProviderId(collection.id)}
                >
                  <Card
                    className={cn(
                      'cursor-pointer border-[1.5px] border-transparent',
                      currentProviderId === collection.id && 'border-components-option-card-option-selected-border',
                    )}
                    hideCornerMark
                    payload={{
                      ...collection,
                      brief: collection.description,
                      org: collection.plugin_id ? collection.plugin_id.split('/')[0] : '',
                      name: collection.plugin_id ? collection.plugin_id.split('/')[1] : collection.name,
                    } as any}
                    footer={
                      <CardMoreInfo
                        tags={collection.labels}
                      />
                    }
                  />
                </div>
              ))}
              {!filteredCollectionList.length && activeTab === 'workflow' && <div className='absolute left-1/2 top-1/2 -translate-x-1/2 -translate-y-1/2'><WorkflowToolEmpty /></div>}
            </div>
          )}
          {!filteredCollectionList.length && activeTab === 'builtin' && (
            <Empty lightCard text={t('tools.noTools')} className='h-[224px] px-12' />
          )}
>>>>>>> 85eb55de
          {
            enable_marketplace && activeTab === 'builtin' && (
              <Marketplace
                onMarketplaceScroll={() => {
                  containerRef.current?.scrollTo({ top: containerRef.current.scrollHeight, behavior: 'smooth' })
                }}
                searchPluginText={keywords}
                filterPluginTags={tagFilterValue}
              />
            )
          }
        </div >
      </div >
      {currentProvider && !currentProvider.plugin_id && (
        <ProviderDetail
          collection={currentProvider}
          onHide={() => setCurrentProviderId(undefined)}
          onRefreshData={refetch}
        />
      )}
      <PluginDetailPanel
        detail={currentPluginDetail}
        onUpdate={() => invalidateInstalledPluginList()}
        onHide={() => setCurrentProviderId(undefined)}
      />
    </>
  )
}
ProviderList.displayName = 'ToolProviderList'
export default ProviderList<|MERGE_RESOLUTION|>--- conflicted
+++ resolved
@@ -96,49 +96,6 @@
               />
             </div>
           </div>
-<<<<<<< HEAD
-          {
-            (filteredCollectionList.length > 0 || activeTab !== 'builtin') && (
-              <div className={cn(
-                'relative grid shrink-0 grid-cols-1 content-start gap-4 px-12 pb-4 pt-2 sm:grid-cols-2 md:grid-cols-3 lg:grid-cols-4',
-                !filteredCollectionList.length && activeTab === 'workflow' && 'grow',
-              )}>
-                {activeTab === 'api' && <CustomCreateCard onRefreshData={refetch} />}
-                {filteredCollectionList.map(collection => (
-                  <div
-                    key={collection.id}
-                    onClick={() => setCurrentProvider(collection)}
-                  >
-                    <Card
-                      className={cn(
-                        'cursor-pointer border-[1.5px] border-transparent',
-                        currentProvider?.id === collection.id && 'border-components-option-card-option-selected-border',
-                      )}
-                      hideCornerMark
-                      payload={{
-                        ...collection,
-                        brief: collection.description,
-                        org: collection.plugin_id ? collection.plugin_id.split('/')[0] : '',
-                        name: collection.plugin_id ? collection.plugin_id.split('/')[1] : collection.name,
-                      } as any}
-                      footer={
-                        <CardMoreInfo
-                          tags={collection.labels}
-                        />
-                      }
-                    />
-                  </div>
-                ))}
-                {!filteredCollectionList.length && activeTab === 'workflow' && <div className='absolute left-1/2 top-1/2 -translate-x-1/2 -translate-y-1/2'><WorkflowToolEmpty /></div>}
-              </div>
-            )
-          }
-          {
-            !filteredCollectionList.length && activeTab === 'builtin' && (
-              <Empty lightCard text={t('tools.noTools')} className='h-[224px] px-12' />
-            )
-          }
-=======
           {(filteredCollectionList.length > 0 || activeTab !== 'builtin') && (
             <div className={cn(
               'relative grid shrink-0 grid-cols-1 content-start gap-4 px-12 pb-4 pt-2 sm:grid-cols-2 md:grid-cols-3 lg:grid-cols-4',
@@ -176,7 +133,6 @@
           {!filteredCollectionList.length && activeTab === 'builtin' && (
             <Empty lightCard text={t('tools.noTools')} className='h-[224px] px-12' />
           )}
->>>>>>> 85eb55de
           {
             enable_marketplace && activeTab === 'builtin' && (
               <Marketplace
