'use client'
import { useMemo, useRef, useState } from 'react'
import { useTranslation } from 'react-i18next'
import type { Collection } from './types'
import Marketplace from './marketplace'
import cn from '@/utils/classnames'
import { useTabSearchParams } from '@/hooks/use-tab-searchparams'
import TabSliderNew from '@/app/components/base/tab-slider-new'
import LabelFilter from '@/app/components/tools/labels/filter'
import Input from '@/app/components/base/input'
import ProviderDetail from '@/app/components/tools/provider/detail'
import Empty from '@/app/components/plugins/marketplace/empty'
import CustomCreateCard from '@/app/components/tools/provider/custom-create-card'
import WorkflowToolEmpty from '@/app/components/tools/add-tool-modal/empty'
import Card from '@/app/components/plugins/card'
import CardMoreInfo from '@/app/components/plugins/card/card-more-info'
import PluginDetailPanel from '@/app/components/plugins/plugin-detail-panel'
import { useSelector as useAppContextSelector } from '@/context/app-context'
import { useAllToolProviders } from '@/service/use-tools'
import { useInstalledPluginList, useInvalidateInstalledPluginList } from '@/service/use-plugins'

const ProviderList = () => {
  const { t } = useTranslation()
  const containerRef = useRef<HTMLDivElement>(null)
  const { enable_marketplace } = useAppContextSelector(s => s.systemFeatures)

  const [activeTab, setActiveTab] = useTabSearchParams({
    defaultTab: 'builtin',
  })
  const options = [
    { value: 'builtin', text: t('tools.type.builtIn') },
    { value: 'api', text: t('tools.type.custom') },
    { value: 'workflow', text: t('tools.type.workflow') },
  ]
  const [tagFilterValue, setTagFilterValue] = useState<string[]>([])
  const handleTagsChange = (value: string[]) => {
    setTagFilterValue(value)
  }
  const [keywords, setKeywords] = useState<string>('')
  const handleKeywordsChange = (value: string) => {
    setKeywords(value)
  }
  const { data: collectionList = [], refetch } = useAllToolProviders()
  const filteredCollectionList = useMemo(() => {
    return collectionList.filter((collection) => {
      if (collection.type !== activeTab)
        return false
      if (tagFilterValue.length > 0 && (!collection.labels || collection.labels.every(label => !tagFilterValue.includes(label))))
        return false
      if (keywords)
        return collection.name.toLowerCase().includes(keywords.toLowerCase())
      return true
    })
  }, [activeTab, tagFilterValue, keywords, collectionList])

  const [currentProvider, setCurrentProvider] = useState<Collection | undefined>()
  const { data: pluginList } = useInstalledPluginList()
  const invalidateInstalledPluginList = useInvalidateInstalledPluginList()
  const currentPluginDetail = useMemo(() => {
    const detail = pluginList?.plugins.find(plugin => plugin.plugin_id === currentProvider?.plugin_id)
    return detail
  }, [currentProvider?.plugin_id, pluginList?.plugins])

  return (
    <>
<<<<<<< HEAD
      <div className='relative flex overflow-hidden bg-gray-100 shrink-0 h-0 grow'>
        <div
          ref={containerRef}
          className='relative flex flex-col overflow-y-auto bg-gray-100 grow'
        >
          <div className={cn(
            'sticky top-0 flex justify-between items-center pt-4 px-12 pb-2 leading-[56px] bg-gray-100 z-20 flex-wrap gap-y-2',
=======
      <div className='relative flex overflow-hidden shrink-0 h-0 grow'>
        <div
          ref={containerRef}
          className='relative flex flex-col overflow-y-auto bg-background-body grow'
        >
          <div className={cn(
            'sticky top-0 flex justify-between items-center pt-4 px-12 pb-2 leading-[56px] z-20 flex-wrap gap-y-2',
>>>>>>> 04054954
            currentProvider && 'pr-6',
          )}>
            <TabSliderNew
              value={activeTab}
              onChange={(state) => {
                setActiveTab(state)
                if (state !== activeTab)
                  setCurrentProvider(undefined)
              }}
              options={options}
            />
            <div className='flex items-center gap-2'>
              <LabelFilter value={tagFilterValue} onChange={handleTagsChange} />
              <Input
                showLeftIcon
                showClearIcon
                wrapperClassName='w-[200px]'
                value={keywords}
                onChange={e => handleKeywordsChange(e.target.value)}
                onClear={() => handleKeywordsChange('')}
              />
            </div>
          </div>
          {(filteredCollectionList.length > 0 || activeTab !== 'builtin') && (
            <div className={cn(
              'relative grid content-start grid-cols-1 gap-4 px-12 pt-2 pb-4 sm:grid-cols-2 md:grid-cols-3 lg:grid-cols-4 shrink-0',
<<<<<<< HEAD
=======
              !filteredCollectionList.length && activeTab === 'workflow' && 'grow',
>>>>>>> 04054954
            )}>
              {activeTab === 'api' && <CustomCreateCard onRefreshData={refetch} />}
              {filteredCollectionList.map(collection => (
                <div
                  key={collection.id}
                  onClick={() => setCurrentProvider(collection)}
                >
                  <Card
                    className={cn(
                      'border-[1.5px] border-transparent cursor-pointer',
                      currentProvider?.id === collection.id && 'border-components-option-card-option-selected-border',
                    )}
                    hideCornerMark
                    payload={{
                      ...collection,
                      brief: collection.description,
                    } as any}
                    footer={
                      <CardMoreInfo
                        tags={collection.labels}
                      />
                    }
                  />
                </div>
              ))}
              {!filteredCollectionList.length && activeTab === 'workflow' && <div className='absolute top-1/2 left-1/2 -translate-x-1/2 -translate-y-1/2'><WorkflowToolEmpty /></div>}
            </div>
          )}
          {!filteredCollectionList.length && activeTab === 'builtin' && (
            <Empty lightCard text={t('tools.noTools')} className='px-12 h-[224px]' />
          )}
          {
            enable_marketplace && activeTab === 'builtin' && (
              <Marketplace
                onMarketplaceScroll={() => {
                  containerRef.current?.scrollTo({ top: containerRef.current.scrollHeight, behavior: 'smooth' })
                }}
                searchPluginText={keywords}
                filterPluginTags={tagFilterValue}
              />
            )
          }
        </div>
      </div>
      {currentProvider && !currentProvider.plugin_id && (
        <ProviderDetail
          collection={currentProvider}
          onHide={() => setCurrentProvider(undefined)}
          onRefreshData={refetch}
        />
      )}
      <PluginDetailPanel
        detail={currentPluginDetail}
        onUpdate={() => invalidateInstalledPluginList()}
        onHide={() => setCurrentProvider(undefined)}
      />
    </>
  )
}
ProviderList.displayName = 'ToolProviderList'
export default ProviderList<|MERGE_RESOLUTION|>--- conflicted
+++ resolved
@@ -63,15 +63,6 @@
 
   return (
     <>
-<<<<<<< HEAD
-      <div className='relative flex overflow-hidden bg-gray-100 shrink-0 h-0 grow'>
-        <div
-          ref={containerRef}
-          className='relative flex flex-col overflow-y-auto bg-gray-100 grow'
-        >
-          <div className={cn(
-            'sticky top-0 flex justify-between items-center pt-4 px-12 pb-2 leading-[56px] bg-gray-100 z-20 flex-wrap gap-y-2',
-=======
       <div className='relative flex overflow-hidden shrink-0 h-0 grow'>
         <div
           ref={containerRef}
@@ -79,7 +70,6 @@
         >
           <div className={cn(
             'sticky top-0 flex justify-between items-center pt-4 px-12 pb-2 leading-[56px] z-20 flex-wrap gap-y-2',
->>>>>>> 04054954
             currentProvider && 'pr-6',
           )}>
             <TabSliderNew
@@ -106,10 +96,7 @@
           {(filteredCollectionList.length > 0 || activeTab !== 'builtin') && (
             <div className={cn(
               'relative grid content-start grid-cols-1 gap-4 px-12 pt-2 pb-4 sm:grid-cols-2 md:grid-cols-3 lg:grid-cols-4 shrink-0',
-<<<<<<< HEAD
-=======
               !filteredCollectionList.length && activeTab === 'workflow' && 'grow',
->>>>>>> 04054954
             )}>
               {activeTab === 'api' && <CustomCreateCard onRefreshData={refetch} />}
               {filteredCollectionList.map(collection => (
