--- conflicted
+++ resolved
@@ -166,11 +166,7 @@
           datasetId={datasetId}
           datasetName={detail?.name}
           indexingType={detail?.indexing_technique || indexingTypeCache}
-<<<<<<< HEAD
-          retrievalMethod={detail?.retrieval_model?.search_method || retrievalMethodCache}
-=======
           retrievalMethod={detail?.retrieval_model_dict?.search_method || retrievalMethodCache}
->>>>>>> df5fb6dc
           creationCache={result}
         />}
       </div>
