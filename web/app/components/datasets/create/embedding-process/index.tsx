--- conflicted
+++ resolved
@@ -300,11 +300,7 @@
                   src={getIcon(indexingStatusDetail.id)}
                 />
               )}
-<<<<<<< HEAD
-              <div className="grow flex items-center gap-1" title={getSourceName(indexingStatusDetail.id)}>
-=======
               <div className="grow flex items-center gap-1 w-0" title={getSourceName(indexingStatusDetail.id)}>
->>>>>>> df5fb6dc
                 <div className="text-xs truncate">
                   {getSourceName(indexingStatusDetail.id)}
                 </div>
