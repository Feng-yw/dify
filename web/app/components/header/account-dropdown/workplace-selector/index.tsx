--- conflicted
+++ resolved
@@ -41,17 +41,11 @@
                 group hover:bg-state-base-hover cursor-pointer ${open && 'bg-state-base-hover'} rounded-[10px]
               `,
             )}>
-<<<<<<< HEAD
-              <div className='flex items-center justify-center w-7 h-7 bg-[#EFF4FF] rounded-md text-xs font-medium text-primary-600'>{currentWorkspace?.name[0].toLocaleUpperCase()}</div>
-              <div className={'truncate max-w-[80px] text-text-secondary system-sm-medium'}>{currentWorkspace?.name}</div>
-              <RiArrowDownSLine className='w-4 h-4 text-text-secondary' />
-=======
               <div className='flex items-center justify-center w-7 h-7 bg-[#EFF4FF] rounded-lg text-xs font-medium text-primary-600'>{currentWorkspace?.name[0].toLocaleUpperCase()}</div>
               <div className='flex flex-row'>
                 <div className={'truncate max-w-[80px] text-text-secondary system-sm-medium'}>{currentWorkspace?.name}</div>
                 <RiArrowDownSLine className='w-4 h-4 text-text-secondary' />
               </div>
->>>>>>> f634a448
             </Menu.Button>
             <Transition
               as={Fragment}
@@ -76,11 +70,7 @@
                   {
                     workspaces.map(workspace => (
                       <div className='flex py-1 pl-3 pr-2 items-center gap-2 self-stretch hover:bg-state-base-hover rounded-lg' key={workspace.id} onClick={() => handleSwitchWorkspace(workspace.id)}>
-<<<<<<< HEAD
-                        <div className='flex items-center justify-center w-7 h-7 bg-[#EFF4FF] rounded-md text-xs font-medium text-primary-600'>{workspace.name[0].toLocaleUpperCase()}</div>
-=======
                         <div className='flex items-center justify-center w-6 h-6 bg-[#EFF4FF] rounded-md text-xs font-medium text-primary-600'>{workspace.name[0].toLocaleUpperCase()}</div>
->>>>>>> f634a448
                         <div className='line-clamp-1 grow overflow-hidden text-text-secondary text-ellipsis system-md-regular cursor-pointer'>{workspace.name}</div>
                         {
                           <PremiumBadge size='s' color='gray' allowHover={false}>
