const translation = {
  api: {
    success: '成功',
    actionSuccess: '操作成功',
    saved: '已保存',
    create: '已创建',
    remove: '已移除',
  },
  operation: {
    create: '创建',
    confirm: '确认',
    cancel: '取消',
    clear: '清空',
    save: '保存',
    saveAndEnable: '保存并启用',
    edit: '编辑',
    add: '添加',
    added: '已添加',
    refresh: '重新开始',
    reset: '重置',
    search: '搜索',
    change: '更改',
    remove: '移除',
    send: '发送',
    copy: '复制',
    copied: ' 已复制',
    lineBreak: '换行',
    sure: '我确定',
    download: '下载',
    delete: '删除',
    settings: '设置',
    setup: '设置',
    getForFree: '免费获取',
    reload: '刷新',
    ok: '好的',
    log: '日志',
    learnMore: '了解更多',
    params: '参数设置',
    duplicate: '复制',
    rename: '重命名',
    audioSourceUnavailable: '音源不可用',
<<<<<<< HEAD
    close: '关闭',
=======
    copyImage: '复制图片',
    zoomOut: '缩小',
    zoomIn: '放大',
    openInNewTab: '在新标签页打开',
>>>>>>> aa111416
  },
  errorMsg: {
    fieldRequired: '{{field}} 为必填项',
    urlError: 'url 应该以 http:// 或 https:// 开头',
  },
  placeholder: {
    input: '请输入',
    select: '请选择',
  },
  voice: {
    language: {
      zhHans: '中文',
      zhHant: '繁体中文',
      enUS: '英语',
      deDE: '德语',
      frFR: '法语',
      esES: '西班牙语',
      itIT: '意大利语',
      thTH: '泰语',
      idID: '印尼语',
      jaJP: '日语',
      koKR: '韩语',
      ptBR: '葡萄牙语',
      ruRU: '俄语',
      ukUA: '乌克兰语',
      viVN: '越南语',
      plPL: '波兰语',
      roRO: '罗马尼亚语',
      hiIN: '印地语',
      trTR: '土耳其语',
      faIR: '波斯语',
    },
  },
  unit: {
    char: '个字符',
  },
  actionMsg: {
    noModification: '暂无修改',
    modifiedSuccessfully: '修改成功',
    modifiedUnsuccessfully: '修改失败',
    copySuccessfully: '复制成功',
    generatedSuccessfully: '已重新生成',
    generatedUnsuccessfully: '生成失败',
    paySucceeded: '已支付成功',
    payCancelled: '已取消支付',
  },
  model: {
    params: {
      temperature: '随机性 temperature',
      temperatureTip:
        '控制回复的随机性。\n值越大，回复越随机。\n值越小，回复越确定或一致。',
      top_p: '核采样 top_p',
      top_pTip:
        '控制生成多样性。\n值越大，输出会包括更多的单词选项。\n值越小，模型会更集中在高概率的单词上，输出更确定但可能缺乏多样性。\n核采样和随机性不建议同时修改。',
      presence_penalty: '话题新鲜度 presence_penalty',
      presence_penaltyTip:
        '控制生成时对上文已存在的话题的偏好程度。\n值越大，越可能使用到新的话题。',
      frequency_penalty: '频率惩罚度 frequency_penalty',
      frequency_penaltyTip:
        '影响常见与罕见词汇使用。\n值较大时，倾向于生成不常见的词汇和表达方式。\n值越小，更倾向于使用常见和普遍接受的词汇或短语。',
      max_tokens: '单次回复限制 max_tokens',
      max_tokensTip:
        '用于限制回复的最大长度，以 token 为单位。\n较大的值可能会限制给提示词、聊天记录和知识库留出的空间。\n建议将其设置在三分之二以下。\ngpt-4-1106-preview、gpt-4-vision-preview 最大长度 (输入128k，输出4k)',
      maxTokenSettingTip: '您设置的最大 tokens 数较大，可能会导致 prompt、用户问题、知识库内容没有 token 空间进行处理，建议设置到 2/3 以下。',
      setToCurrentModelMaxTokenTip: '最大令牌数更新为当前模型最大的令牌数 {{maxToken}} 的 80%。',
      stop_sequences: '停止序列 stop_sequences',
      stop_sequencesTip: '最多四个序列，API 将停止生成更多的 token。返回的文本将不包含停止序列。',
      stop_sequencesPlaceholder: '输入序列并按 Tab 键',
    },
    tone: {
      Creative: '创意',
      Balanced: '平衡',
      Precise: '精确',
      Custom: '自定义',
    },
    addMoreModel: '添加更多模型',
  },
  menus: {
    status: 'beta',
    explore: '探索',
    apps: '工作室',
    plugins: '插件',
    pluginsTips: '集成第三方插件或创建与 ChatGPT 兼容的 AI 插件。',
    datasets: '知识库',
    datasetsTips: '即将到来: 上传自己的长文本数据，或通过 Webhook 集成自己的数据源',
    newApp: '创建应用',
    newDataset: '创建知识库',
    tools: '工具',
  },
  userProfile: {
    settings: '设置',
    emailSupport: '邮件支持',
    workspace: '工作空间',
    createWorkspace: '创建工作空间',
    helpCenter: '帮助文档',
    communityFeedback: '用户反馈',
    roadmap: '路线图',
    community: '社区',
    about: '关于',
    logout: '登出',
  },
  settings: {
    accountGroup: '通用',
    workplaceGroup: '工作空间',
    generalGroup: '通用',
    account: '我的账户',
    members: '成员',
    billing: '账单',
    integrations: '集成',
    language: '语言',
    provider: '模型供应商',
    dataSource: '数据来源',
    plugin: '插件',
    apiBasedExtension: 'API 扩展',
  },
  account: {
    account: '账户',
    myAccount: '我的账户',
    studio: 'Dify 工作室',
    avatar: '头像',
    name: '用户名',
    email: '邮箱',
    password: '密码',
    passwordTip: '如果您不想使用验证码登录，可以设置永久密码',
    setPassword: '设置密码',
    resetPassword: '重置密码',
    currentPassword: '原密码',
    newPassword: '新密码',
    notEqual: '两个密码不相同',
    confirmPassword: '确认密码',
    langGeniusAccount: 'Dify 账号',
    langGeniusAccountTip: '您的 Dify 账号和相关的用户数据。',
    editName: '编辑名字',
    showAppLength: '显示 {{length}} 个应用',
    delete: '删除账户',
    deleteTip: '删除账户后，所有数据将被永久删除且不可恢复。',
    deleteConfirmTip: '请将以下内容通过您的账户邮箱发送到 ',
  },
  members: {
    team: '团队',
    invite: '添加',
    name: '姓名',
    lastActive: '上次活动时间',
    role: '角色',
    pending: '待定...',
    owner: '所有者',
    admin: '管理员',
    adminTip: '能够建立应用程序和管理团队设置',
    normal: '成员',
    normalTip: '只能使用应用程序，不能建立应用程序',
    editor: '编辑',
    editorTip: '能够建立并编辑应用程序，不能管理团队设置',
    datasetOperator: '知识库管理员',
    datasetOperatorTip: '只能管理知识库',
    inviteTeamMember: '添加团队成员',
    inviteTeamMemberTip: '对方在登录后可以访问你的团队数据。',
    email: '邮箱',
    emailInvalid: '邮箱格式无效',
    emailPlaceholder: '输入邮箱',
    sendInvite: '发送邀请',
    invitedAsRole: '邀请为{{role}}用户',
    invitationSent: '邀请已发送',
    invitationSentTip: '邀请已发送，对方登录 Dify 后即可访问你的团队数据。',
    invitationLink: '邀请链接',
    failedInvitationEmails: '邀请以下邮箱失败',
    ok: '好的',
    removeFromTeam: '移出团队',
    removeFromTeamTip: '将取消团队访问',
    setAdmin: '设为管理员',
    setMember: '设为普通成员',
    setEditor: '设为编辑',
    disInvite: '取消邀请',
    deleteMember: '删除成员',
    you: '（你）',
    builderTip: '可以构建和编辑自己的应用程序',
    setBuilder: 'Set as builder （设置为构建器）',
    builder: '构建器',
  },
  integrations: {
    connected: '登录方式',
    google: 'Google',
    googleAccount: 'Google 账号登录',
    github: 'GitHub',
    githubAccount: 'GitHub 账号登录',
    connect: '绑定',
  },
  language: {
    displayLanguage: '界面语言',
    timezone: '时区',
  },
  provider: {
    apiKey: 'API 密钥',
    enterYourKey: '输入你的 API 密钥',
    invalidKey: '无效的 OpenAI API 密钥',
    validatedError: '校验失败：',
    validating: '验证密钥中...',
    saveFailed: 'API 密钥保存失败',
    apiKeyExceedBill: '此 API KEY 已没有可用配额，请阅读',
    addKey: '添加 密钥',
    comingSoon: '即将推出',
    editKey: '编辑',
    invalidApiKey: '无效的 API 密钥',
    azure: {
      apiBase: 'API Base',
      apiBasePlaceholder: '输入您的 Azure OpenAI API Base 地址',
      apiKey: 'API Key',
      apiKeyPlaceholder: '输入你的 API 密钥',
      helpTip: '了解 Azure OpenAI Service',
    },
    openaiHosted: {
      openaiHosted: '托管 OpenAI',
      onTrial: '体验',
      exhausted: '超出限额',
      desc: '托管 OpenAI 由 Dify 提供的托管 OpenAI 服务，你可以使用 GPT-3.5 等模型，在体验额度消耗完毕前你需要设置其它模型供应商。',
      callTimes: '调用次数',
      usedUp: '试用额度已用完，请在下方添加自己的模型供应商',
      useYourModel: '当前正在使用你自己的模型供应商。',
      close: '关闭',
    },
    anthropicHosted: {
      anthropicHosted: 'Anthropic Claude',
      onTrial: '体验',
      exhausted: '超出限额',
      desc: '功能强大的模型，擅长执行从复杂对话和创意内容生成到详细指导的各种任务。',
      callTimes: '调用次数',
      usedUp: '试用额度已用完，请在下方添加自己的模型供应商',
      useYourModel: '当前正在使用你自己的模型供应商。',
      close: '关闭',
    },
    anthropic: {
      using: '嵌入能力正在使用',
      enableTip: '要启用 Anthropic 模型，您需要先绑定 OpenAI 或 Azure OpenAI 服务。',
      notEnabled: '未启用',
      keyFrom: '从 Anthropic 获取您的 API 密钥',
    },
    encrypted: {
      front: '密钥将使用 ',
      back: ' 技术进行加密和存储。',
    },
  },
  modelProvider: {
    notConfigured: '系统模型尚未完全配置',
    systemModelSettings: '系统模型设置',
    systemModelSettingsLink: '为什么需要设置系统模型？',
    selectModel: '选择您的模型',
    setupModelFirst: '请先设置您的模型',
    systemReasoningModel: {
      key: '系统推理模型',
      tip: '设置创建应用使用的默认推理模型，以及对话名称生成、下一步问题建议等功能也会使用该默认推理模型。',
    },
    embeddingModel: {
      key: 'Embedding 模型',
      tip: '设置知识库文档嵌入处理的默认模型，检索和导入知识库均使用该Embedding模型进行向量化处理，切换后将导致已导入的知识库与问题之间的向量维度不一致，从而导致检索失败。为避免检索失败，请勿随意切换该模型。',
      required: '请选择 Embedding 模型',
    },
    speechToTextModel: {
      key: '语音转文本模型',
      tip: '设置对话中语音转文字输入的默认使用模型。',
    },
    ttsModel: {
      key: '文本转语音模型',
      tip: '设置对话中文字转语音输出的默认使用模型。',
    },
    rerankModel: {
      key: 'Rerank 模型',
      tip: '重排序模型将根据候选文档列表与用户问题语义匹配度进行重新排序，从而改进语义排序的结果',
    },
    quota: '额度',
    searchModel: '搜索模型',
    noModelFound: '找不到模型 {{model}}',
    models: '模型列表',
    showMoreModelProvider: '显示更多模型提供商',
    selector: {
      tip: '该模型已被删除。请添模型或选择其他模型。',
      emptyTip: '无可用模型',
      emptySetting: '请前往设置进行配置',
      rerankTip: '请设置 Rerank 模型',
    },
    card: {
      quota: '额度',
      onTrial: '试用中',
      paid: '已购买',
      quotaExhausted: '配额已用完',
      callTimes: '调用次数',
      tokens: 'Tokens',
      buyQuota: '购买额度',
      priorityUse: '优先使用',
      removeKey: '删除 API 密钥',
      tip: '已付费额度将优先考虑。 试用额度将在付费额度用完后使用。',
    },
    item: {
      deleteDesc: '{{modelName}} 被用作系统推理模型。删除后部分功能将无法使用。请确认。',
      freeQuota: '免费额度',
    },
    addApiKey: '添加您的 API 密钥',
    invalidApiKey: 'Invalid API key',
    encrypted: {
      front: '您的密钥将使用',
      back: '技术进行加密和存储。',
    },
    freeQuota: {
      howToEarn: '如何获取',
    },
    addMoreModelProvider: '添加更多模型提供商',
    addModel: '添加模型',
    modelsNum: '{{num}} 个模型',
    showModels: '显示模型',
    showModelsNum: '显示 {{num}} 个模型',
    collapse: '收起',
    config: '配置',
    modelAndParameters: '模型及参数',
    model: '模型',
    featureSupported: '支持 {{feature}} 功能',
    callTimes: '调用次数',
    credits: '消息额度',
    buyQuota: '购买额度',
    getFreeTokens: '获得免费 Tokens',
    priorityUsing: '优先使用',
    deprecated: '已弃用',
    confirmDelete: '确认删除?',
    quotaTip: '剩余免费额度',
    loadPresets: '加载预设',
    parameters: '参数',
    loadBalancing: '负载均衡',
    loadBalancingDescription: '为了减轻单组凭据的压力，您可以为模型调用配置多组凭据。',
    loadBalancingHeadline: '负载均衡',
    configLoadBalancing: '设置负载均衡',
    modelHasBeenDeprecated: '该模型已废弃',
    providerManaged: '由模型供应商管理',
    providerManagedDescription: '使用模型供应商提供的单组凭据',
    defaultConfig: '默认配置',
    apiKeyStatusNormal: 'API Key 正常',
    apiKeyRateLimit: '已达频率上限，{{seconds}}秒后恢复',
    addConfig: '增加配置',
    editConfig: '修改配置',
    loadBalancingLeastKeyWarning: '至少启用 2 个 Key 以使用负载均衡',
    loadBalancingInfo: '默认情况下，负载均衡使用 Round-robin 策略。如果触发速率限制，将应用 1 分钟的冷却时间',
    upgradeForLoadBalancing: '升级以解锁负载均衡功能',
    apiKey: 'API 密钥',
    configureRequired: '尚未配置',
    configureTip: '请配置 API 密钥，添加模型。',
    installProvider: '安装模型供应商',
    discoverMore: '发现更多就在',
    emptyProviderTitle: '尚未安装模型供应商',
    emptyProviderTip: '请安装模型供应商。',
  },
  dataSource: {
    add: '添加数据源',
    connect: '绑定',
    configure: '配置',
    notion: {
      title: 'Notion',
      description: '使用 Notion 作为知识库的数据源。',
      connectedWorkspace: '已绑定工作空间',
      addWorkspace: '添加工作空间',
      connected: '已绑定',
      disconnected: '未绑定',
      changeAuthorizedPages: '更改授权页面',
      pagesAuthorized: '已授权页面',
      sync: '同步',
      remove: '删除',
      selector: {
        pageSelected: '已选页面',
        searchPages: '搜索页面...',
        noSearchResult: '无搜索结果',
        addPages: '添加页面',
        preview: '预览',
      },
    },
    website: {
      title: '网站',
      description: '使用网络爬虫从网站导入内容。',
      with: '使用',
      configuredCrawlers: '已配置的爬虫',
      active: '可用',
      inactive: '不可用',
    },
  },
  plugin: {
    serpapi: {
      apiKey: 'API Key',
      apiKeyPlaceholder: '输入你的 API 密钥',
      keyFrom: '从 SerpAPI 帐户页面获取您的 SerpAPI 密钥',
    },
  },
  apiBasedExtension: {
    title: 'API 扩展提供了一个集中式的 API 管理，在此统一添加 API 配置后，方便在 Dify 上的各类应用中直接使用。',
    link: '了解如何开发您自己的 API 扩展。',
    linkUrl: 'https://docs.dify.ai/v/zh-hans/guides/extension/api-based-extension',
    add: '新增 API 扩展',
    selector: {
      title: 'API 扩展',
      placeholder: '请选择 API 扩展',
      manage: '管理 API 扩展',
    },
    modal: {
      title: '新增 API 扩展',
      editTitle: '编辑 API 扩展',
      name: {
        title: '名称',
        placeholder: '请输入名称',
      },
      apiEndpoint: {
        title: 'API Endpoint',
        placeholder: '请输入 API endpoint',
      },
      apiKey: {
        title: 'API-key',
        placeholder: '请输入 API-key',
        lengthError: 'API-key 不能少于 5 位',
      },
    },
    type: '类型',
  },
  about: {
    changeLog: '更新日志',
    updateNow: '现在更新',
    nowAvailable: 'Dify {{version}} 现已可用。',
    latestAvailable: 'Dify {{version}} 已是最新版本。',
  },
  appMenus: {
    overview: '监测',
    promptEng: '编排',
    apiAccess: '访问 API',
    logAndAnn: '日志与标注',
    logs: '日志',
  },
  environment: {
    testing: '测试环境',
    development: '开发环境',
  },
  appModes: {
    completionApp: '文本生成型应用',
    chatApp: '对话型应用',
  },
  datasetMenus: {
    documents: '文档',
    hitTesting: '召回测试',
    settings: '设置',
    emptyTip: ' 知识库尚未关联，请前往应用程序或插件完成关联。',
    viewDoc: '查看文档',
    relatedApp: '个关联应用',
  },
  voiceInput: {
    speaking: '现在讲...',
    converting: '正在转换为文本...',
    notAllow: '麦克风未授权',
  },
  modelName: {
    'gpt-3.5-turbo': 'GPT-3.5-Turbo',
    'gpt-3.5-turbo-16k': 'GPT-3.5-Turbo-16K',
    'gpt-4': 'GPT-4',
    'gpt-4-32k': 'GPT-4-32K',
    'text-davinci-003': 'Text-Davinci-003',
    'text-embedding-ada-002': 'Text-Embedding-Ada-002',
    'whisper-1': 'Whisper-1',
    'claude-instant-1': 'Claude-Instant',
    'claude-2': 'Claude-2',
  },
  chat: {
    renameConversation: '重命名会话',
    conversationName: '会话名称',
    conversationNamePlaceholder: '请输入会话名称',
    conversationNameCanNotEmpty: '会话名称必填',
    citation: {
      title: '引用',
      linkToDataset: '跳转至知识库',
      characters: '字符：',
      hitCount: '召回次数：',
      vectorHash: '向量哈希：',
      hitScore: '召回得分：',
    },
    inputPlaceholder: '和机器人聊天',
  },
  promptEditor: {
    placeholder: '在这里写你的提示词，输入\'{\' 插入变量、输入\'/\' 插入提示内容块',
    context: {
      item: {
        title: '上下文',
        desc: '插入上下文模板',
      },
      modal: {
        title: '有 {{num}} 个知识库在上下文中',
        add: '添加上下文',
        footer: '您可以在下面的“上下文”部分中管理上下文。',
      },
    },
    history: {
      item: {
        title: '会话历史',
        desc: '插入历史消息模板',
      },
      modal: {
        title: '示例',
        user: '你好',
        assistant: '你好！今天我能为您提供什么帮助？',
        edit: '编辑对话角色名称',
      },
    },
    variable: {
      item: {
        title: '变量 & 外部工具',
        desc: '插入变量和外部工具',
      },
      outputToolDisabledItem: {
        title: '变量',
        desc: '插入变量',
      },
      modal: {
        add: '添加新变量',
        addTool: '添加工具',
      },
    },
    query: {
      item: {
        title: '查询内容',
        desc: '插入用户查询模板',
      },
    },
    existed: 'Prompt 中已存在',
  },
  imageUploader: {
    uploadFromComputer: '从本地上传',
    uploadFromComputerReadError: '图片读取失败，请重新选择。',
    uploadFromComputerUploadError: '图片上传失败，请重新上传。',
    uploadFromComputerLimit: '上传图片不能超过 {{size}} MB',
    pasteImageLink: '粘贴图片链接',
    pasteImageLinkInputPlaceholder: '将图像链接粘贴到此处',
    pasteImageLinkInvalid: '图片链接无效',
    imageUpload: '图片上传',
  },
  fileUploader: {
    uploadFromComputer: '从本地上传',
    pasteFileLink: '粘贴文件链接',
    pasteFileLinkInputPlaceholder: '输入文件链接',
    uploadFromComputerReadError: '文件读取失败，请重新选择。',
    uploadFromComputerUploadError: '文件上传失败，请重新上传。',
    uploadFromComputerLimit: '上传 {{type}} 不能超过 {{size}}',
    pasteFileLinkInvalid: '文件链接无效',
    fileExtensionNotSupport: '文件类型不支持',
  },
  tag: {
    placeholder: '全部标签',
    addNew: '创建新标签',
    noTag: '没有标签',
    noTagYet: '还没有标签',
    addTag: '添加标签',
    editTag: '修改标签',
    manageTags: '管理标签',
    selectorPlaceholder: '搜索或者创建',
    create: '创建',
    delete: '删除标签',
    deleteTip: '标签正在使用中，是否删除？',
    created: '标签创建成功',
    failed: '标签创建失败',
  },
}

export default translation<|MERGE_RESOLUTION|>--- conflicted
+++ resolved
@@ -39,14 +39,11 @@
     duplicate: '复制',
     rename: '重命名',
     audioSourceUnavailable: '音源不可用',
-<<<<<<< HEAD
     close: '关闭',
-=======
     copyImage: '复制图片',
     zoomOut: '缩小',
     zoomIn: '放大',
     openInNewTab: '在新标签页打开',
->>>>>>> aa111416
   },
   errorMsg: {
     fieldRequired: '{{field}} 为必填项',
