--- conflicted
+++ resolved
@@ -50,10 +50,7 @@
     submit: 'Отправить',
     skip: 'Корабль',
     imageCopied: 'Скопированное изображение',
-<<<<<<< HEAD
-=======
     deleteApp: 'Удалить приложение',
->>>>>>> 363c46ac
   },
   errorMsg: {
     fieldRequired: '{{field}} обязательно',
